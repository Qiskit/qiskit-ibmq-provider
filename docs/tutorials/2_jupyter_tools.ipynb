--- conflicted
+++ resolved
@@ -215,7 +215,6 @@
     "qc.cx(0, 1)\n",
     "qc.measure([0,1], [0,1])\n",
     "\n",
-<<<<<<< HEAD
     "# Execute the circuit normally\n",
     "jobc = execute(qc, backend=backend)\n",
     "# Execute the circuit using the \"circuit-runner\" runtime program.\n",
@@ -224,10 +223,6 @@
     "jobr = provider.runtime.run(program_id=\"circuit-runner\",\n",
     "                           options=options,\n",
     "                           inputs=program_inputs)"
-=======
-    "mapped_circuit = transpile(qc, backend=backend)\n",
-    "job = backend.run(mapped_circuit, shots=1024)"
->>>>>>> 4f6b7f69
    ]
   },
   {
