# -*- coding: utf-8 -*-

# This code is part of Qiskit.
#
# (C) Copyright IBM 2017, 2018.
#
# This code is licensed under the Apache License, Version 2.0. You may
# obtain a copy of this license in the LICENSE.txt file in the root directory
# of this source tree or at http://www.apache.org/licenses/LICENSE-2.0.
#
# Any modifications or derivative works of this code must retain this
# copyright notice, and modified files need to carry a notice indicating
# that they have been altered from the originals.

"""Provider for a single IBMQ account."""

import logging
from collections import OrderedDict

from qiskit.providers import BaseProvider
from qiskit.providers.models import (QasmBackendConfiguration,
                                     PulseBackendConfiguration)
from qiskit.providers.providerutils import filter_backends
from qiskit.validation.exceptions import ModelValidationError

from .api import IBMQConnector
from .api_v2 import IBMQClient, IBMQVersionFinder
from .api_v2.exceptions import AuthenticationLicenseError
from .ibmqbackend import IBMQBackend, IBMQSimulator


logger = logging.getLogger(__name__)


class IBMQSingleProvider(BaseProvider):
    """Provider for single IBMQ accounts.

    Note: this class is not part of the public API and is not guaranteed to be
    present in future releases.
    """

    def __init__(self, credentials, ibmq_provider):
        """Return a new IBMQSingleProvider.

        Args:
            credentials (Credentials): Quantum Experience or IBMQ credentials.
            ibmq_provider (IBMQProvider): IBMQ main provider.
        """
        super().__init__()

        # Get a connection to IBMQ.
        self.credentials = credentials
        self.is_new_api = False
        self._api = self._authenticate(self.credentials)
        self._ibm_provider = ibmq_provider

        # Populate the list of remote backends.
        self._backends = self._discover_remote_backends()

    def backends(self, name=None, filters=None, **kwargs):
        # pylint: disable=arguments-differ
        backends = self._backends.values()

        if name:
            kwargs['backend_name'] = name

        return filter_backends(backends, filters=filters, **kwargs)

    def _authenticate(self, credentials, verify=True):
        """Authenticate against the IBMQ API.

        Args:
            credentials (Credentials): Quantum Experience or IBMQ credentials.
            verify (bool): if False, ignores SSL certificates errors.

        Returns:
            IBMQConnector: instance of the IBMQConnector.
        Raises:
            ConnectionError: if the authentication resulted in error.
        """
<<<<<<< HEAD
        # Prepare the config_dict for IBMQConnector.
        config_dict = {
            'url': credentials.url,
        }
        proxies = None
        if credentials.proxies:
            config_dict['proxies'] = credentials.proxies
            proxies = credentials.proxies['urls']
        if credentials.websocket_url:
            config_dict['websocket_url'] = credentials.websocket_url

        version_finder = IBMQVersionFinder(url=credentials.url,
                                           verify=verify, proxies=proxies)
=======
        # Use an IBMQVersionFinder for finding out the API version.
        proxies = credentials.proxies.get('urls')
        version_finder = IBMQVersionFinder(url=credentials.base_url,
                                           proxies=proxies)
>>>>>>> d655bbe0
        version_info = version_finder.version()

        # Check if the URL belongs to auth services of the new API.
        try:
            self.is_new_api = version_info['new_api']

            if version_info['new_api'] and 'api-auth' in version_info:
                return IBMQClient(api_token=credentials.token,
                                  auth_url=credentials.url,
                                  verify=verify, proxies=proxies)
            else:
                # Prepare the config_dict for IBMQConnector.
                config_dict = {
                    'url': credentials.url,
                }
                if credentials.proxies:
                    config_dict['proxies'] = credentials.proxies

                return IBMQConnector(credentials.token, config_dict,
                                     credentials.verify)
        except AuthenticationLicenseError as ex:
            raise ConnectionError("Couldn't connect to IBMQ server: {0}"
                                  .format(ex)) from None
        except Exception as ex:
            root_exception = ex
            raise ConnectionError("Couldn't connect to IBMQ server: {0}"
                                  .format(ex)) from root_exception

    def _discover_remote_backends(self):
        """Return the remote backends available.

        Returns:
            dict[str:IBMQBackend]: a dict of the remote backend instances,
                keyed by backend name.
        """
        ret = OrderedDict()
        configs_list = self._api.available_backends()
        for raw_config in configs_list:
            try:
                if raw_config.get('open_pulse', False):
                    config = PulseBackendConfiguration.from_dict(raw_config)
                else:
                    config = QasmBackendConfiguration.from_dict(raw_config)
                backend_cls = IBMQSimulator if config.simulator else IBMQBackend
                ret[config.backend_name] = backend_cls(
                    configuration=config,
                    provider=self._ibm_provider,
                    credentials=self.credentials,
                    api=self._api)
            except ModelValidationError as ex:
                logger.warning(
                    'Remote backend "%s" could not be instantiated due to an '
                    'invalid config: %s',
                    raw_config.get('backend_name',
                                   raw_config.get('name', 'unknown')),
                    ex)

        return ret

    def __eq__(self, other):
        return self.credentials == other.credentials<|MERGE_RESOLUTION|>--- conflicted
+++ resolved
@@ -78,7 +78,6 @@
         Raises:
             ConnectionError: if the authentication resulted in error.
         """
-<<<<<<< HEAD
         # Prepare the config_dict for IBMQConnector.
         config_dict = {
             'url': credentials.url,
@@ -90,14 +89,10 @@
         if credentials.websocket_url:
             config_dict['websocket_url'] = credentials.websocket_url
 
-        version_finder = IBMQVersionFinder(url=credentials.url,
-                                           verify=verify, proxies=proxies)
-=======
         # Use an IBMQVersionFinder for finding out the API version.
         proxies = credentials.proxies.get('urls')
         version_finder = IBMQVersionFinder(url=credentials.base_url,
-                                           proxies=proxies)
->>>>>>> d655bbe0
+                                           verify=verify, proxies=proxies)
         version_info = version_finder.version()
 
         # Check if the URL belongs to auth services of the new API.
