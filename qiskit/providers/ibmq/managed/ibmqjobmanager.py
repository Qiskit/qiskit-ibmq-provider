# -*- coding: utf-8 -*-

# This code is part of Qiskit.
#
# (C) Copyright IBM 2019, 2020.
#
# This code is licensed under the Apache License, Version 2.0. You may
# obtain a copy of this license in the LICENSE.txt file in the root directory
# of this source tree or at http://www.apache.org/licenses/LICENSE-2.0.
#
# Any modifications or derivative works of this code must retain this
# copyright notice, and modified files need to carry a notice indicating
# that they have been altered from the originals.

"""Job manager used to manage jobs for IBM Q Experience."""

import logging
from typing import List, Optional, Union, Any
from concurrent import futures

from qiskit.circuit import QuantumCircuit
from qiskit.pulse import Schedule
from qiskit.providers.ibmq.apiconstants import ApiJobShareLevel
from qiskit.providers.ibmq.utils import validate_job_tags
from qiskit.providers.ibmq.accountprovider import AccountProvider

from .exceptions import IBMQJobManagerInvalidStateError
from .utils import format_job_details, format_status_counts
from .managedjobset import ManagedJobSet
from ..ibmqbackend import IBMQBackend

logger = logging.getLogger(__name__)


class IBMQJobManager:
<<<<<<< HEAD
    """Job manager for IBM Q Experience.
=======
    """Job manager for IBM Quantum Experience.
>>>>>>> 58cbacfd

    The Job Manager is a higher level mechanism for handling jobs composed of
    multiple circuits or pulse schedules. It splits the experiments into
    multiple jobs based on backend restrictions. When the jobs are finished,
    it collects and presents the results in a unified view.

    To use the Job Manager to submit multiple experiments, invoking the
<<<<<<< HEAD
    ``run()`` method:
=======
    ``run()`` method::
>>>>>>> 58cbacfd

        from qiskit.providers.ibmq.managed import IBMQJobManager
        job_manager = IBMQJobManager()
        job_set_foo = job_manager.run(circs, backend=backend, name='foo')

    The ``run()`` method returns a ``ManagedJobSet`` instance, which
    represents the set of jobs for the experiments. You can use the
    ``ManagedJobSet`` methods, such as ``statuses()``, ``results()``, and
    ``error_messages()`` to get a combined view of the jobs in the set.
<<<<<<< HEAD
    For example:
=======
    For example::
>>>>>>> 58cbacfd

        results = job_set_foo.results()
        results.get_counts(5)  # Counts for experiment 5.

    The ``job_set_id()`` method of ``ManagedJobSet`` returns the job set ID,
<<<<<<< HEAD
    which can be used to retrieve the job set later:
=======
    which can be used to retrieve the job set later::
>>>>>>> 58cbacfd

        job_set_id = job_set_foo.job_set_id()
        retrieved_foo = job_manager.retrieve_job_set(job_set_id=job_set_id, provider=provider)
    """

    def __init__(self) -> None:
        """Creates a new IBMQJobManager instance."""
        self._job_sets = []  # type: List[ManagedJobSet]
        self._executor = futures.ThreadPoolExecutor()

    def run(
            self,
            experiments: Union[List[QuantumCircuit], List[Schedule]],
            backend: IBMQBackend,
            name: Optional[str] = None,
            max_experiments_per_job: Optional[int] = None,
            job_share_level: Optional[str] = None,
            job_tags: Optional[List[str]] = None,
            **run_config: Any
    ) -> ManagedJobSet:
        """Execute a set of circuits or pulse schedules on a backend.

        The circuits or schedules will be split into multiple jobs. Circuits
        or schedules in a job will be executed together in each shot.

        Args:
            experiments: Circuit(s) or pulse schedule(s) to execute.
            backend: Backend to execute the experiments on.
            name: Name for this set of jobs. Each job within the set will have
<<<<<<< HEAD
                a job name consists of the set name followed by a suffix.
=======
                a job name that consists of the set name followed by a suffix.
>>>>>>> 58cbacfd
                Default: current datetime.
            max_experiments_per_job: Maximum number of experiments to run in each job.
                If not specified, the default is to use the maximum allowed by
                the backend.
                If the specified value is greater the maximum allowed by the
                backend, the default is used.
            job_share_level: Allows sharing the jobs at the hub/group/project and
                global level. The possible job share levels are: "global", "hub",
                "group", "project", and "none". Default: "none".
            job_tags: tags to be assigned to the job. The tags can
                subsequently be used as a filter in the ``jobs()`` function call.
                Default: None.
            run_config: Configuration of the runtime environment. Some
                examples of these configuration parameters include:
                ``qobj_id``, ``qobj_header``, ``shots``, ``memory``,
                ``seed_simulator``, ``qubit_lo_freq``, ``meas_lo_freq``,
                ``qubit_lo_range``, ``meas_lo_range``, ``schedule_los``,
                ``meas_level``, ``meas_return``, ``meas_map``,
                ``memory_slot_size``, ``rep_time``, and ``parameter_binds``.

                Refer to the documentation on ``qiskit.compiler.assemble()``
                for details on these arguments.

        Returns:
            Managed job set.

        Raises:
            IBMQJobManagerInvalidStateError: If an input parameter value is not valid.
        """
        if (any(isinstance(exp, Schedule) for exp in experiments) and
                not backend.configuration().open_pulse):
            raise IBMQJobManagerInvalidStateError(
                "Pulse schedules found, but the backend does not support pulse schedules.")

        # Validate job share level
        if job_share_level:
            try:
                api_job_share_level = ApiJobShareLevel(job_share_level.lower())
            except ValueError:
                raise IBMQJobManagerInvalidStateError(
                    '"{}" is not a valid job share level. Valid job share levels are: {}'.format(
                        job_share_level, ', '.join(level.value for level in ApiJobShareLevel)))
        else:
            api_job_share_level = ApiJobShareLevel.NONE

        validate_job_tags(job_tags, IBMQJobManagerInvalidStateError)

        experiment_list = self._split_experiments(
            experiments, backend=backend, max_experiments_per_job=max_experiments_per_job)

        job_set = ManagedJobSet(name=name)
        job_set.run(experiment_list, backend=backend, executor=self._executor,
                    job_share_level=api_job_share_level, job_tags=job_tags, **run_config)
        self._job_sets.append(job_set)

        return job_set

    def _split_experiments(
            self,
            experiments: Union[List[QuantumCircuit], List[Schedule]],
            backend: IBMQBackend,
            max_experiments_per_job: Optional[int] = None
    ) -> List[Union[List[QuantumCircuit], List[Schedule]]]:
        """Split a list of experiments into sublists.

        Args:
            experiments: Experiments to be split.
            backend: Backend to execute the experiments on.
            max_experiments_per_job: Maximum number of experiments to run in each job.

        Returns:
            A list of sublists of experiments.
        """
        if hasattr(backend.configuration(), 'max_experiments'):
            backend_max = backend.configuration().max_experiments
            chunk_size = backend_max if max_experiments_per_job is None \
                else min(backend_max, max_experiments_per_job)
        elif max_experiments_per_job:
            chunk_size = max_experiments_per_job
        else:
            return [experiments]

        return [experiments[x:x + chunk_size] for x in range(0, len(experiments), chunk_size)]

    def report(self, detailed: bool = True) -> str:
        """Return a report on the statuses of all jobs managed by this manager.

        Args:
            detailed: True if a detailed report is be returned. False
                if a summary report is to be returned.

        Returns:
            A report on job statuses.
        """
        job_set_statuses = [job_set.statuses() for job_set in self._job_sets]
        flat_status_list = [stat for stat_list in job_set_statuses for stat in stat_list]

        report = ["Summary report:"]
        report.extend(format_status_counts(flat_status_list))

        if detailed:
            report.append("\nDetail report:")
            for i, job_set in enumerate(self._job_sets):
                report.append(("  Job set name: {}, ID: {}".format(
                    job_set.name(), job_set.job_set_id())))
                report.extend(format_job_details(
                    job_set_statuses[i], job_set.managed_jobs()))

        return '\n'.join(report)

    def job_sets(self, name: Optional[str] = None) -> List[ManagedJobSet]:
        """Returns a list of managed job sets matching the specified filtering
            in this session.

        Args:
             name: Name of the managed job sets.

        Returns:
            A list of managed job sets.
        """
        if name:
            return [job_set for job_set in self._job_sets if job_set.name() == name]

        return self._job_sets

    def retrieve_job_set(
            self,
            job_set_id: str,
            provider: AccountProvider,
            refresh: bool = False
    ) -> ManagedJobSet:
        """Retrieve a previously submitted job set.

        Args:
            job_set_id: ID of the job set.
            provider: Provider used for this job set.
            refresh: If True, re-query the API for the job set.
                Otherwise return the cached value. Default: False.

        Returns:
            Retrieved job set.

        Raises:
            IBMQJobManagerUnknownJobSet: If the job set cannot be found.
            IBMQJobManagerInvalidStateError: If jobs for this job set are
                found but have unexpected attributes.
        """
<<<<<<< HEAD
        if not refresh:
            for mjs in self._job_sets:
                if mjs.job_set_id() == job_set_id:
                    return mjs
=======
        for index, mjs in enumerate(self._job_sets):
            if mjs.job_set_id() == job_set_id:
                if not refresh:
                    return mjs
                del self._job_sets[index]
                break
>>>>>>> 58cbacfd

        new_job_set = ManagedJobSet(short_id=job_set_id)
        new_job_set.retrieve_jobs(provider=provider)
        self._job_sets.append(new_job_set)
        return new_job_set<|MERGE_RESOLUTION|>--- conflicted
+++ resolved
@@ -33,11 +33,7 @@
 
 
 class IBMQJobManager:
-<<<<<<< HEAD
-    """Job manager for IBM Q Experience.
-=======
     """Job manager for IBM Quantum Experience.
->>>>>>> 58cbacfd
 
     The Job Manager is a higher level mechanism for handling jobs composed of
     multiple circuits or pulse schedules. It splits the experiments into
@@ -45,11 +41,7 @@
     it collects and presents the results in a unified view.
 
     To use the Job Manager to submit multiple experiments, invoking the
-<<<<<<< HEAD
-    ``run()`` method:
-=======
     ``run()`` method::
->>>>>>> 58cbacfd
 
         from qiskit.providers.ibmq.managed import IBMQJobManager
         job_manager = IBMQJobManager()
@@ -59,21 +51,13 @@
     represents the set of jobs for the experiments. You can use the
     ``ManagedJobSet`` methods, such as ``statuses()``, ``results()``, and
     ``error_messages()`` to get a combined view of the jobs in the set.
-<<<<<<< HEAD
-    For example:
-=======
     For example::
->>>>>>> 58cbacfd
 
         results = job_set_foo.results()
         results.get_counts(5)  # Counts for experiment 5.
 
     The ``job_set_id()`` method of ``ManagedJobSet`` returns the job set ID,
-<<<<<<< HEAD
-    which can be used to retrieve the job set later:
-=======
     which can be used to retrieve the job set later::
->>>>>>> 58cbacfd
 
         job_set_id = job_set_foo.job_set_id()
         retrieved_foo = job_manager.retrieve_job_set(job_set_id=job_set_id, provider=provider)
@@ -103,11 +87,7 @@
             experiments: Circuit(s) or pulse schedule(s) to execute.
             backend: Backend to execute the experiments on.
             name: Name for this set of jobs. Each job within the set will have
-<<<<<<< HEAD
-                a job name consists of the set name followed by a suffix.
-=======
                 a job name that consists of the set name followed by a suffix.
->>>>>>> 58cbacfd
                 Default: current datetime.
             max_experiments_per_job: Maximum number of experiments to run in each job.
                 If not specified, the default is to use the maximum allowed by
@@ -255,19 +235,12 @@
             IBMQJobManagerInvalidStateError: If jobs for this job set are
                 found but have unexpected attributes.
         """
-<<<<<<< HEAD
-        if not refresh:
-            for mjs in self._job_sets:
-                if mjs.job_set_id() == job_set_id:
-                    return mjs
-=======
         for index, mjs in enumerate(self._job_sets):
             if mjs.job_set_id() == job_set_id:
                 if not refresh:
                     return mjs
                 del self._job_sets[index]
                 break
->>>>>>> 58cbacfd
 
         new_job_set = ManagedJobSet(short_id=job_set_id)
         new_job_set.retrieve_jobs(provider=provider)
