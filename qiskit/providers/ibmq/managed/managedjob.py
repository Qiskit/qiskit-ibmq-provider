# -*- coding: utf-8 -*-

# This code is part of Qiskit.
#
# (C) Copyright IBM 2019, 2020.
#
# This code is licensed under the Apache License, Version 2.0. You may
# obtain a copy of this license in the LICENSE.txt file in the root directory
# of this source tree or at http://www.apache.org/licenses/LICENSE-2.0.
#
# Any modifications or derivative works of this code must retain this
# copyright notice, and modified files need to carry a notice indicating
# that they have been altered from the originals.

"""Experiments managed by the job manager."""

import warnings
import logging
from typing import List, Optional, Union
from concurrent.futures import ThreadPoolExecutor

from qiskit.circuit import QuantumCircuit
from qiskit.providers.ibmq import IBMQBackend
from qiskit.pulse import Schedule
from qiskit.qobj import Qobj
from qiskit.result import Result
from qiskit.providers.jobstatus import JobStatus
<<<<<<< HEAD
from qiskit.providers.exceptions import JobError, JobTimeoutError
=======
from qiskit.providers.exceptions import JobError
>>>>>>> 7cd8fbc8
from qiskit.providers.ibmq.apiconstants import ApiJobShareLevel

from ..job.ibmqjob import IBMQJob
from ..job.exceptions import IBMQJobTimeoutError

logger = logging.getLogger(__name__)


class ManagedJob:
    """Job managed by job manager."""

    def __init__(
            self,
            experiments: Union[List[QuantumCircuit], List[Schedule]],
            start_index: int,
<<<<<<< HEAD
            job_set_id: str,
            job: Optional[IBMQJob] = None
=======
            qobj: Qobj,
            job_name: str,
            backend: IBMQBackend,
            executor: ThreadPoolExecutor,
            job_share_level: ApiJobShareLevel
>>>>>>> 7cd8fbc8
    ):
        """Creates a new ManagedJob instance.

        Args:
            experiments: Experiments for the job.
            start_index: Starting index of the experiment set.
<<<<<<< HEAD
            job_set_id: Unique ID for the job set this job belongs in.
            job: Job to be managed, or ``None`` if not already known. Default: None.
=======
            qobj: Qobj to run.
            job_name: Name of the job.
            backend: Backend to execute the experiments on.
            executor: The thread pool to use.
            job_share_level: Job share level.
>>>>>>> 7cd8fbc8
        """
        self.experiments = experiments
        self.start_index = start_index
        self.end_index = start_index + len(experiments) - 1
        self._job_set_id = job_set_id
        self.future = None

        # Properties that may be populated by the future.
        self.job = job  # type: Optional[IBMQJob]
        self.submit_error = None  # type: Optional[Exception]

    def submit(
            self,
            qobj: Qobj,
            job_name: str,
            backend: IBMQBackend,
            executor: ThreadPoolExecutor,
            job_share_level: ApiJobShareLevel,
    ):
        """Submit the job.

        Args:
            qobj: Qobj to run.
            job_name: Name of the job.
            backend: Backend to execute the experiments on.
            executor: The thread pool to use.
            job_share_level: Job share level.
        """

        # Submit the job in its own future.
        self.future = executor.submit(
<<<<<<< HEAD
            self._async_submit, qobj=qobj, job_name=job_name,
            backend=backend, job_share_level=job_share_level)
=======
            self._async_submit, qobj=qobj, job_name=job_name, backend=backend,
            job_share_level=job_share_level)
>>>>>>> 7cd8fbc8

    def _async_submit(
            self,
            qobj: Qobj,
            job_name: str,
            backend: IBMQBackend,
            job_share_level: ApiJobShareLevel
    ) -> None:
        """Run a Qobj asynchronously and populate instance attributes.

        Args:
            qobj: Qobj to run.
            job_name: Name of the job.
            backend: Backend to execute the experiments on.
            job_share_level: Job share level.

        Returns:
            IBMQJob instance for the job.
        """
        try:
<<<<<<< HEAD
            self.job = backend._submit_job(
                qobj=qobj,
                job_name=job_name,
                job_share_level=job_share_level,
                job_tag=[self._job_set_id])
=======
            self.job = backend.run(qobj=qobj, job_name=job_name,
                                   job_share_level=job_share_level.value)
>>>>>>> 7cd8fbc8
        except Exception as err:  # pylint: disable=broad-except
            warnings.warn("Unable to submit job for experiments {}-{}: {}".format(
                self.start_index, self.end_index, err))
            self.submit_error = err

    def status(self) -> Optional[JobStatus]:
        """Query the API for job status.

        Returns:
            Current job status, or ``None`` if an error occurred.
        """
        if self.submit_error is not None:
            return None

        if self.job is None:
            # Job not yet submitted
            return JobStatus.INITIALIZING

        try:
            return self.job.status()
        except JobError as err:
            warnings.warn(
                "Unable to retrieve job status for experiments {}-{}, job ID={}: {} ".format(
                    self.start_index, self.end_index, self.job.job_id(), err))

        return None

    def result(
            self,
            timeout: Optional[float] = None,
            partial: bool = False
    ) -> Optional[Result]:
        """Return the result of the job.

        Args:
           timeout: number of seconds to wait for job
           partial: If true, attempt to retrieve partial job results.

        Returns:
            Result object or ``None`` if result could not be retrieved.

        Raises:
            IBMQJobTimeoutError: if the job does not return results before a
                specified timeout.
        """
        result = None
        if self.job is not None:
            try:
                result = self.job.result(timeout=timeout, partial=partial)
            except IBMQJobTimeoutError:
                raise
            except JobError as err:
                warnings.warn(
                    "Unable to retrieve job result for experiments {}-{}, job ID={}: {} ".format(
                        self.start_index, self.end_index, self.job.job_id(), err))

        return result

    def error_message(self) -> Optional[str]:
        """Provide details about the reason of failure.

        Returns:
            An error report if the job failed or ``None`` otherwise.
        """
        if self.job is None:
            return None
        try:
            return self.job.error_message()
        except JobError:
            return "Unknown error."

    def cancel(self) -> None:
        """Attempt to cancel a job."""
        cancelled = False
        cancel_error = "Unknown error"
        try:
            cancelled = self.job.cancel()
        except JobError as err:
            cancel_error = str(err)

        if not cancelled:
            logger.warning("Unable to cancel job %s for experiments %d-%d: %s",
                           self.job.job_id(), self.start_index, self.end_index, cancel_error)

    def qobj(self) -> Optional[Qobj]:
        """Return the Qobj for this job.

        Returns:
            The Qobj for this job or ``None`` if the Qobj could not be retrieved.
        """
        if self.job is None:
            return None
        try:
            return self.job.qobj()
        except JobError as err:
            warnings.warn(
                "Unable to retrieve qobj for experiments {}-{}, job ID={}: {} ".format(
                    self.start_index, self.end_index, self.job.job_id(), err))

        return None<|MERGE_RESOLUTION|>--- conflicted
+++ resolved
@@ -25,11 +25,7 @@
 from qiskit.qobj import Qobj
 from qiskit.result import Result
 from qiskit.providers.jobstatus import JobStatus
-<<<<<<< HEAD
 from qiskit.providers.exceptions import JobError, JobTimeoutError
-=======
-from qiskit.providers.exceptions import JobError
->>>>>>> 7cd8fbc8
 from qiskit.providers.ibmq.apiconstants import ApiJobShareLevel
 
 from ..job.ibmqjob import IBMQJob
@@ -45,32 +41,16 @@
             self,
             experiments: Union[List[QuantumCircuit], List[Schedule]],
             start_index: int,
-<<<<<<< HEAD
             job_set_id: str,
             job: Optional[IBMQJob] = None
-=======
-            qobj: Qobj,
-            job_name: str,
-            backend: IBMQBackend,
-            executor: ThreadPoolExecutor,
-            job_share_level: ApiJobShareLevel
->>>>>>> 7cd8fbc8
     ):
         """Creates a new ManagedJob instance.
 
         Args:
             experiments: Experiments for the job.
             start_index: Starting index of the experiment set.
-<<<<<<< HEAD
             job_set_id: Unique ID for the job set this job belongs in.
             job: Job to be managed, or ``None`` if not already known. Default: None.
-=======
-            qobj: Qobj to run.
-            job_name: Name of the job.
-            backend: Backend to execute the experiments on.
-            executor: The thread pool to use.
-            job_share_level: Job share level.
->>>>>>> 7cd8fbc8
         """
         self.experiments = experiments
         self.start_index = start_index
@@ -102,13 +82,8 @@
 
         # Submit the job in its own future.
         self.future = executor.submit(
-<<<<<<< HEAD
             self._async_submit, qobj=qobj, job_name=job_name,
             backend=backend, job_share_level=job_share_level)
-=======
-            self._async_submit, qobj=qobj, job_name=job_name, backend=backend,
-            job_share_level=job_share_level)
->>>>>>> 7cd8fbc8
 
     def _async_submit(
             self,
@@ -129,16 +104,11 @@
             IBMQJob instance for the job.
         """
         try:
-<<<<<<< HEAD
             self.job = backend._submit_job(
                 qobj=qobj,
                 job_name=job_name,
                 job_share_level=job_share_level,
                 job_tag=[self._job_set_id])
-=======
-            self.job = backend.run(qobj=qobj, job_name=job_name,
-                                   job_share_level=job_share_level.value)
->>>>>>> 7cd8fbc8
         except Exception as err:  # pylint: disable=broad-except
             warnings.warn("Unable to submit job for experiments {}-{}: {}".format(
                 self.start_index, self.end_index, err))
