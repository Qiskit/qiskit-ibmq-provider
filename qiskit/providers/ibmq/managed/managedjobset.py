--- conflicted
+++ resolved
@@ -45,11 +45,7 @@
         """Creates a new ManagedJobSet instance."""
         self._managed_jobs = []  # type: List[ManagedJob]
         self._name = name or datetime.utcnow().isoformat()
-<<<<<<< HEAD
-        self._submit_collector = None  # type: Optional[Thread]
         self._backend = None  # type: Optional[IBMQBackend]
-=======
->>>>>>> 2b1bfcd8
 
         # Used for caching
         self._managed_results = None  # type: Optional[ManagedResults]
@@ -78,49 +74,17 @@
         if self._managed_jobs:
             raise IBMQJobManagerInvalidStateError("Jobs were already submitted.")
 
+        self._backend = backend
         exp_index = 0
         for i, experiments in enumerate(experiment_list):
             qobj = assemble(experiments, backend=backend, **assemble_config)
             job_name = "{}_{}_".format(self._name, i)
             self._managed_jobs.append(
-<<<<<<< HEAD
-                ManagedJob(experiment, start_index=exp_index, future=future))
-            exp_index += len(experiment)
-
-        # Give the collector its own thread so it's not stuck behind the submits.
-        self._submit_collector = Thread(target=self.submit_results, daemon=True)
-        self._submit_collector.start()
-        self._backend = backend
-
-    def _async_submit(
-            self,
-            qobj: Qobj,
-            job_name: str,
-            backend: IBMQBackend,
-    ) -> IBMQJob:
-        """Run a Qobj asynchronously.
-
-        Args:
-            qobj: Qobj to run.
-            job_name: Name of the job.
-            backend: Backend to execute the experiments on.
-
-        Returns:
-            IBMQJob instance for the job.
-        """
-        return backend.run(qobj=qobj, job_name=job_name)
-
-    def submit_results(self) -> None:
-        """Collect job submit responses."""
-        for mjob in self._managed_jobs:
-            mjob.submit_result()
-=======
                 ManagedJob(experiments, start_index=exp_index,
                            qobj=qobj, job_name=job_name, backend=backend,
                            executor=executor)
             )
             exp_index += len(experiments)
->>>>>>> 2b1bfcd8
 
     def statuses(self) -> List[Union[JobStatus, None]]:
         """Return the status of each job.
