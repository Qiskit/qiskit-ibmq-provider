--- conflicted
+++ resolved
@@ -21,10 +21,7 @@
 import logging
 import uuid
 import re
-<<<<<<< HEAD
 import threading
-=======
->>>>>>> 58cbacfd
 
 from qiskit.circuit import QuantumCircuit
 from qiskit.pulse import Schedule
@@ -66,11 +63,7 @@
         self._managed_jobs = []  # type: List[ManagedJob]
         self._name = name or datetime.utcnow().isoformat()
         self._backend = None  # type: Optional[IBMQBackend]
-<<<<<<< HEAD
         self._id = short_id or uuid.uuid4().hex + '-' + str(time.time()).replace('.', '')
-=======
-        self._id = short_id or uuid.uuid4().hex
->>>>>>> 58cbacfd
         self._id_long = self._id_prefix + self._id + self._id_suffix
         self._tags = []  # type: List[str]
 
@@ -117,11 +110,7 @@
             mjob = ManagedJob(experiments_count=len(experiments), start_index=exp_index)
             mjob.submit(qobj=qobj, job_name=job_name, backend=backend,
                         executor=executor, job_share_level=job_share_level,
-<<<<<<< HEAD
                         job_tags=self._tags+[self._id_long], submit_lock=job_submit_lock)
-=======
-                        job_tags=self._tags+[self._id_long])
->>>>>>> 58cbacfd
             self._managed_jobs.append(mjob)
             exp_index += len(experiments)
 
@@ -144,10 +133,6 @@
         # IBMQBackend jobs() method does not have a way to pass in unlimited
         # number of jobs to retrieve. 1000 should be a sufficiently large
         # enough number.
-<<<<<<< HEAD
-        jobs = provider.backends.jobs(    # type: ignore[attr-defined]
-            limit=1000, job_tags=[self._id_long])
-=======
         jobs = []  # type: List[IBMQJob]
         page_limit = 1000
         while True:
@@ -157,7 +142,6 @@
             if len(job_page) < page_limit:
                 break
 
->>>>>>> 58cbacfd
         if not jobs:
             raise IBMQJobManagerUnknownJobSet(
                 "{} is not a known job set within the provider {}.".format(
@@ -179,15 +163,9 @@
         jobs_dict = {}
         for job in jobs:
             # Verify the job is proper.
-<<<<<<< HEAD
-            matched = pattern.match(job.name())
-            if not matched or matched.group(1) != self._name or \
-                    job.backend().name != self._backend.name:
-=======
             matched = pattern.match(job.name()) if job.name() else None
             if not matched or matched.group(1) != self._name or \
                     job.backend().name() != self._backend.name():
->>>>>>> 58cbacfd
                 raise IBMQJobManagerInvalidStateError(
                     "Job {} is tagged for the job set {} but does not appear "
                     "to belong to the set".format(job.job_id(), self.job_set_id()))
