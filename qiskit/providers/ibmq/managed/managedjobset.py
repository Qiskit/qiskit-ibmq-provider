# -*- coding: utf-8 -*-

# This code is part of Qiskit.
#
# (C) Copyright IBM 2019, 2020.
#
# This code is licensed under the Apache License, Version 2.0. You may
# obtain a copy of this license in the LICENSE.txt file in the root directory
# of this source tree or at http://www.apache.org/licenses/LICENSE-2.0.
#
# Any modifications or derivative works of this code must retain this
# copyright notice, and modified files need to carry a notice indicating
# that they have been altered from the originals.

"""A set of jobs being managed by the IBMQJobManager."""

from datetime import datetime
from typing import List, Optional, Union, Any, Tuple
from concurrent.futures import ThreadPoolExecutor
import time
import logging
import uuid
import re

from qiskit.circuit import QuantumCircuit
from qiskit.pulse import Schedule
from qiskit.compiler import assemble
from qiskit.qobj import Qobj
from qiskit.providers.jobstatus import JobStatus
from qiskit.providers.exceptions import JobTimeoutError
from qiskit.providers.ibmq.apiconstants import ApiJobShareLevel
from qiskit.providers.ibmq.accountprovider import AccountProvider

from .managedjob import ManagedJob
from .managedresults import ManagedResults
from .utils import requires_submit, format_status_counts, format_job_details
from .exceptions import (IBMQJobManagerInvalidStateError, IBMQJobManagerTimeoutError,
                         IBMQJobManagerJobNotFound, IBMQJobManagerUnknownJobSet)
from ..job import IBMQJob
from ..job.exceptions import IBMQJobTimeoutError
from ..ibmqbackend import IBMQBackend

logger = logging.getLogger(__name__)


class ManagedJobSet:
    """A set of managed jobs."""

    def __init__(
            self,
            name: Optional[str] = None
    ) -> None:
        """Creates a new ManagedJobSet instance.

        Args:
            name: Name for this set of jobs. Default: "Jobset_" + current datetime.
        """
        self._managed_jobs = []  # type: List[ManagedJob]
        self._name = name or 'Jobset_' + datetime.utcnow().isoformat()
        self._backend = None  # type: Optional[IBMQBackend]
<<<<<<< HEAD
        self._id = 'ibmq_jobset_' + uuid.uuid4().hex
=======
        self._tags = []  # type: List[str]
>>>>>>> e327307a

        # Used for caching
        self._managed_results = None  # type: Optional[ManagedResults]
        self._error_msg = None  # type: Optional[str]

    def run(
            self,
            experiment_list: Union[List[List[QuantumCircuit]], List[List[Schedule]]],
            backend: IBMQBackend,
            executor: ThreadPoolExecutor,
            job_share_level: ApiJobShareLevel,
            job_tags: Optional[List[str]] = None,
            **assemble_config: Any
    ) -> None:
        """Execute a list of circuits or pulse schedules on a backend.

        Args:
            experiment_list : Circuit(s) or pulse schedule(s) to execute.
            backend: Backend to execute the experiments on.
            executor: The thread pool to use.
            job_share_level: Job share level.
            job_tags: tags to be assigned to the job.
            assemble_config: Additional arguments used to configure the Qobj
                assembly. Refer to the ``qiskit.compiler.assemble`` documentation
                for details on these arguments.

        Raises:
            IBMQJobManagerInvalidStateError: If the jobs were already submitted.
        """
        if self._managed_jobs:
            raise IBMQJobManagerInvalidStateError("Jobs were already submitted.")

        self._backend = backend
        self._tags = job_tags
        exp_index = 0
        for i, experiments in enumerate(experiment_list):
            qobj = assemble(experiments, backend=backend, **assemble_config)
            job_name = "{}_{}_".format(self._name, i)
<<<<<<< HEAD
            mjob = ManagedJob(experiments=experiments, start_index=exp_index, job_set_id=self._id)
            mjob.submit(qobj=qobj, job_name=job_name, backend=backend,
                        executor=executor, job_share_level=job_share_level)
            self._managed_jobs.append(mjob)
=======
            self._managed_jobs.append(
                ManagedJob(experiments, start_index=exp_index,
                           qobj=qobj, job_name=job_name, backend=backend,
                           executor=executor, job_share_level=job_share_level,
                           job_tags=job_tags)
            )
>>>>>>> e327307a
            exp_index += len(experiments)

    def retrieve_jobs(self, provider: AccountProvider) -> None:
        """Retrieve previously submitted jobs for this set.

        Args:
            provider: Provider used for this job set.

        Raises:
            IBMQJobManagerUnknownJobSet: If no jobs for this job set are found.
            IBMQJobManagerInvalidStateError: If jobs for this job set are
                found but have unexpected attributes.
        """
        if self._managed_jobs:
            return

        db_filter = {'tags': self._id}
        jobs = provider.backends.jobs(limit=1000, db_filter=db_filter)

        if not jobs:
            raise IBMQJobManagerUnknownJobSet(
                "{} is not a known job set within the provider {}.".format(self._id, provider))

        # Extract common information from the first job.
        job = jobs[0]
        pattern = re.compile(r'(.*)_([0-9])+_$')
        matched = pattern.match(job.name())
        if not matched:
            raise IBMQJobManagerInvalidStateError(
                "Job {} is tagged for the job set {} but does not have a proper job name.".format(
                    job.job_id(), self._id))
        self._name = matched.group(1)
        self._backend = job.backend()

        for job in jobs:
            # Verify the job is proper.
            matched = pattern.match(job.name())
            if not matched or matched.group(1) != self._name or \
                    job.backend().name != self._backend.name:
                raise IBMQJobManagerInvalidStateError(
                    "Job {} is tagged for the job set {} but does not appear "
                    "to belong to the set".format(job.job_id(), self._id))

            mjob = ManagedJob(
                experiments=job.qobj().experiments,
                start_index=int(matched.group(2)),
                job_set_id=self._id,
                job=job
            )
            self._managed_jobs.append(mjob)

    def statuses(self) -> List[Union[JobStatus, None]]:
        """Return the status of each job.

        Returns:
            A list of job statuses. The entry is ``None`` if the job status
                cannot be retrieved due to server error.
        """
        return [mjob.status() for mjob in self._managed_jobs]

    def report(self, detailed: bool = True) -> str:
        """Return a report on current job statuses.

        Args:
            detailed: True if a detailed report is be returned. False
                if a summary report is to be returned.

        Returns:
            A report on job statuses.
        """
        statuses = self.statuses()
        report = ["Job set name: {}, ID: {}".format(self.name(), self.id()),
                  "Summary report:"]
        report.extend(format_status_counts(statuses))

        if detailed:
            report.append("\nDetail report:")
            report.extend(format_job_details(statuses, self._managed_jobs))

        return '\n'.join(report)

    @requires_submit
    def results(
            self,
            timeout: Optional[float] = None,
            partial: bool = False
    ) -> ManagedResults:
        """Return the results of the jobs.

        This call will block until all job results become available or
            the timeout is reached.

        Note:
            Some IBMQ job results can be read only once. A second attempt to
            query the API for the job will fail, as the job is "consumed".

            The first call to this method in a ``ManagedJobSet`` instance will query
            the API and consume any available job results. Subsequent calls to
            that instance's method will also return the results, since they are
            cached. However, attempting to retrieve the results again in
            another instance or session might fail due to the job results
            having been consumed.

            When `partial=True`, this method will attempt to retrieve partial
            results of failed jobs if possible. In this case, precaution should
            be taken when accessing individual experiments, as doing so might
            cause an exception. The ``success`` attribute of a
            ``ManagedResults`` instance can be used to verify whether it contains
            partial results.

            For example:
                If one of the experiments failed, trying to get the counts of
                the unsuccessful experiment would raise an exception since
                there are no counts to return for it:
                i.e.
                    try:
                        counts = managed_results.get_counts("failed_experiment")
                    except QiskitError:
                        print("Experiment failed!")

        Args:
           timeout: Number of seconds to wait for job results.
           partial: If true, attempt to retrieve partial job results.

        Returns:
            A ``ManagedResults`` instance that can be used to retrieve results
                for individual experiments.

        Raises:
            IBMQJobManagerTimeoutError: if unable to retrieve all job results before the
                specified timeout.
        """
        if self._managed_results is not None:
            return self._managed_results

        start_time = time.time()
        original_timeout = timeout
        success = True

        # TODO We can potentially make this multithreaded
        for mjob in self._managed_jobs:
            try:
                result = mjob.result(timeout=timeout, partial=partial)
                if result is None or not result.success:
                    success = False
            except IBMQJobTimeoutError:
                raise IBMQJobManagerTimeoutError(
                    "Timeout waiting for results for experiments {}-{}.".format(
                        mjob.start_index, self._managed_jobs[-1].end_index))

            if timeout:
                timeout = original_timeout - (time.time() - start_time)
                if timeout <= 0:
                    raise IBMQJobManagerTimeoutError(
                        "Timeout waiting for results for experiments {}-{}.".format(
                            mjob.start_index, self._managed_jobs[-1].end_index))

        self._managed_results = ManagedResults(self, self._backend.name(), success)

        return self._managed_results

    @requires_submit
    def error_messages(self) -> Optional[str]:
        """Provide details about job failures.

        This call will block until all job results become available.

        Returns:
            An error report if one or more jobs failed or ``None`` otherwise.
        """
        if self._error_msg:
            return self._error_msg

        report = []  # type: List[str]
        for i, mjob in enumerate(self._managed_jobs):
            msg_list = mjob.error_message()
            if not msg_list:
                continue
            report.append("Experiments {}-{}, job index={}, job ID={}:".format(
                mjob.start_index, mjob.end_index, i, mjob.job.job_id()))
            for msg in msg_list.split('\n'):
                report.append(msg.rjust(len(msg)+2))

        if not report:
            return None
        return '\n'.join(report)

    @requires_submit
    def cancel(self) -> None:
        """Cancel all managed jobs."""
        for mjob in self._managed_jobs:
            mjob.cancel()

    @requires_submit
    def jobs(self) -> List[Union[IBMQJob, None]]:
        """Return a list of submitted jobs.

        Returns:
            A list of IBMQJob instances that represents the submitted jobs. The
                entry is ``None`` if the job submit failed.
        """
        return [mjob.job for mjob in self._managed_jobs]

    @requires_submit
    def job(
            self,
            experiment: Union[str, QuantumCircuit, Schedule, int]
    ) -> Tuple[Optional[IBMQJob], int]:
        """Returns the job used to submit the experiment and the experiment index.

        For example, if ``IBMQJobManager`` is used to submit 1000 experiments,
            and ``IBMQJobManager`` divides them into 2 jobs: job 1
            has experiments 0-499, and job 2 has experiments 500-999. In this
            case ``job_set.job(501)`` will return (job2, 1).

        Args:
            experiment: the index of the experiment. Several types are
                accepted for convenience::
                * str: the name of the experiment.
                * QuantumCircuit: the name of the circuit instance will be used.
                * Schedule: the name of the schedule instance will be used.
                * int: the position of the experiment.

        Returns:
            A tuple of the job used to submit the experiment, or ``None`` if
                the job submit failed, and the experiment index.

        Raises:
            IBMQJobManagerJobNotFound: If the job for the experiment could not
                be found.
        """
        if isinstance(experiment, int):
            for mjob in self._managed_jobs:
                if mjob.end_index >= experiment >= mjob.start_index:
                    return mjob.job, experiment - mjob.start_index
        else:
            if isinstance(experiment, (QuantumCircuit, Schedule)):
                experiment = experiment.name
            for mjob in self._managed_jobs:
                for i, exp in enumerate(mjob.experiments):
                    if exp.name == experiment:
                        return mjob.job, i

        raise IBMQJobManagerJobNotFound("Unable to find the job for experiment {}".format(
            experiment))

    @requires_submit
    def qobjs(self) -> List[Qobj]:
        """Return the Qobj for the jobs.

        Returns:
            A list of Qobj for the jobs. The entry is ``None`` if the Qobj
                could not be retrieved.
        """
        return [mjob.qobj() for mjob in self._managed_jobs]

    def name(self) -> str:
        """Return the name of this set of jobs.

        Returns:
            Name of this set of jobs.
        """
        return self._name

    def id(self) -> str:
        """Return the ID of this set of jobs.

        Returns:
            ID of this set of jobs.
        """
        return self._id

    def managed_jobs(self) -> List[ManagedJob]:
        """Return a list of managed jobs.

        Returns:
            A list of managed jobs.
        """
        return self._managed_jobs

    def tags(self) -> List[str]:
        """Return the tags assigned to this set of jobs.

        Returns:
            Tags assigned to this set of jobs.
        """
        return self._tags<|MERGE_RESOLUTION|>--- conflicted
+++ resolved
@@ -58,11 +58,8 @@
         self._managed_jobs = []  # type: List[ManagedJob]
         self._name = name or 'Jobset_' + datetime.utcnow().isoformat()
         self._backend = None  # type: Optional[IBMQBackend]
-<<<<<<< HEAD
         self._id = 'ibmq_jobset_' + uuid.uuid4().hex
-=======
         self._tags = []  # type: List[str]
->>>>>>> e327307a
 
         # Used for caching
         self._managed_results = None  # type: Optional[ManagedResults]
@@ -101,19 +98,10 @@
         for i, experiments in enumerate(experiment_list):
             qobj = assemble(experiments, backend=backend, **assemble_config)
             job_name = "{}_{}_".format(self._name, i)
-<<<<<<< HEAD
             mjob = ManagedJob(experiments=experiments, start_index=exp_index, job_set_id=self._id)
             mjob.submit(qobj=qobj, job_name=job_name, backend=backend,
-                        executor=executor, job_share_level=job_share_level)
+                        executor=executor, job_share_level=job_share_level, job_tags=job_tags)
             self._managed_jobs.append(mjob)
-=======
-            self._managed_jobs.append(
-                ManagedJob(experiments, start_index=exp_index,
-                           qobj=qobj, job_name=job_name, backend=backend,
-                           executor=executor, job_share_level=job_share_level,
-                           job_tags=job_tags)
-            )
->>>>>>> e327307a
             exp_index += len(experiments)
 
     def retrieve_jobs(self, provider: AccountProvider) -> None:
