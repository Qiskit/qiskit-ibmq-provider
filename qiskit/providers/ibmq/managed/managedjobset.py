# -*- coding: utf-8 -*-

# This code is part of Qiskit.
#
# (C) Copyright IBM 2019, 2020.
#
# This code is licensed under the Apache License, Version 2.0. You may
# obtain a copy of this license in the LICENSE.txt file in the root directory
# of this source tree or at http://www.apache.org/licenses/LICENSE-2.0.
#
# Any modifications or derivative works of this code must retain this
# copyright notice, and modified files need to carry a notice indicating
# that they have been altered from the originals.

"""A set of jobs being managed by the IBMQJobManager."""

from datetime import datetime
from typing import List, Optional, Union, Any, Tuple
from concurrent.futures import ThreadPoolExecutor
import time
import logging
import uuid
import re

from qiskit.circuit import QuantumCircuit
from qiskit.pulse import Schedule
from qiskit.compiler import assemble
from qiskit.qobj import Qobj
from qiskit.providers.jobstatus import JobStatus
<<<<<<< HEAD
from qiskit.providers.exceptions import JobTimeoutError
from qiskit.providers.ibmq.apiconstants import ApiJobShareLevel
from qiskit.providers.ibmq.accountprovider import AccountProvider
=======
from qiskit.providers.ibmq.apiconstants import ApiJobShareLevel
>>>>>>> 7cd8fbc8

from .managedjob import ManagedJob
from .managedresults import ManagedResults
from .utils import requires_submit, format_status_counts, format_job_details
from .exceptions import (IBMQJobManagerInvalidStateError, IBMQJobManagerTimeoutError,
                         IBMQJobManagerJobNotFound, IBMQJobManagerUnknownJobSet)
from ..job import IBMQJob
from ..job.exceptions import IBMQJobTimeoutError
from ..ibmqbackend import IBMQBackend

logger = logging.getLogger(__name__)


class ManagedJobSet:
    """A set of managed jobs."""

    def __init__(
            self,
            name: Optional[str] = None
    ) -> None:
        """Creates a new ManagedJobSet instance.

        Args:
            name: Name for this set of jobs. Default: "Jobset_" + current datetime.
        """
        self._managed_jobs = []  # type: List[ManagedJob]
        self._name = name or 'Jobset_' + datetime.utcnow().isoformat()
        self._backend = None  # type: Optional[IBMQBackend]
        self._id = 'ibmq_jobset_' + uuid.uuid4().hex

        # Used for caching
        self._managed_results = None  # type: Optional[ManagedResults]
        self._error_msg = None  # type: Optional[str]

    def run(
            self,
            experiment_list: Union[List[List[QuantumCircuit]], List[List[Schedule]]],
            backend: IBMQBackend,
            executor: ThreadPoolExecutor,
            job_share_level: ApiJobShareLevel,
            **assemble_config: Any
    ) -> None:
        """Execute a list of circuits or pulse schedules on a backend.

        Args:
            experiment_list : Circuit(s) or pulse schedule(s) to execute.
            backend: Backend to execute the experiments on.
            executor: The thread pool to use.
            job_share_level: Job share level.
            assemble_config: Additional arguments used to configure the Qobj
                assembly. Refer to the ``qiskit.compiler.assemble`` documentation
                for details on these arguments.

        Raises:
            IBMQJobManagerInvalidStateError: If the jobs were already submitted.
        """
        if self._managed_jobs:
            raise IBMQJobManagerInvalidStateError("Jobs were already submitted.")

        self._backend = backend
        exp_index = 0
        for i, experiments in enumerate(experiment_list):
            qobj = assemble(experiments, backend=backend, **assemble_config)
            job_name = "{}_{}_".format(self._name, i)
<<<<<<< HEAD
            mjob = ManagedJob(experiments=experiments, start_index=exp_index, job_set_id=self._id)
            mjob.submit(qobj=qobj, job_name=job_name, backend=backend,
                        executor=executor, job_share_level=job_share_level)
            self._managed_jobs.append(mjob)
=======
            self._managed_jobs.append(
                ManagedJob(experiments, start_index=exp_index,
                           qobj=qobj, job_name=job_name, backend=backend,
                           executor=executor, job_share_level=job_share_level)
            )
>>>>>>> 7cd8fbc8
            exp_index += len(experiments)

    def retrieve_jobs(self, provider: AccountProvider) -> None:
        """Retrieve previously submitted jobs for this set.

        Args:
            provider: Provider used for this job set.

        Raises:
            IBMQJobManagerUnknownJobSet: If no jobs for this job set are found.
            IBMQJobManagerInvalidStateError: If jobs for this job set are
                found but have unexpected attributes.
        """
        if self._managed_jobs:
            return

        db_filter = {'tags': self._id}
        jobs = provider.backends.jobs(limit=1000, db_filter=db_filter)

        if not jobs:
            raise IBMQJobManagerUnknownJobSet(
                "{} is not a known job set within the provider {}.".format(self._id, provider))

        # Extract common information from the first job.
        job = jobs[0]
        pattern = re.compile(r'(.*)_([0-9])+_$')
        matched = pattern.match(job.name())
        if not matched:
            raise IBMQJobManagerInvalidStateError(
                "Job {} is tagged for the job set {} but does not have a proper job name.".format(
                    job.job_id(), self._id))
        self._name = matched.group(1)
        self._backend = job.backend()

        for job in jobs:
            # Verify the job is proper.
            matched = pattern.match(job.name())
            if not matched or matched.group(1) != self._name or \
                    job.backend().name != self._backend.name:
                raise IBMQJobManagerInvalidStateError(
                    "Job {} is tagged for the job set {} but does not appear "
                    "to belong to the set".format(job.job_id(), self._id))

            mjob = ManagedJob(
                experiments=job.qobj().experiments,
                start_index=int(matched.group(2)),
                job_set_id=self._id,
                job=job
            )
            self._managed_jobs.append(mjob)

    def statuses(self) -> List[Union[JobStatus, None]]:
        """Return the status of each job.

        Returns:
            A list of job statuses. The entry is ``None`` if the job status
                cannot be retrieved due to server error.
        """
        return [mjob.status() for mjob in self._managed_jobs]

    def report(self, detailed: bool = True) -> str:
        """Return a report on current job statuses.

        Args:
            detailed: True if a detailed report is be returned. False
                if a summary report is to be returned.

        Returns:
            A report on job statuses.
        """
        statuses = self.statuses()
        report = ["Job set name: {}, ID: {}".format(self.name(), self.id()),
                  "Summary report:"]
        report.extend(format_status_counts(statuses))

        if detailed:
            report.append("\nDetail report:")
            report.extend(format_job_details(statuses, self._managed_jobs))

        return '\n'.join(report)

    @requires_submit
    def results(
            self,
            timeout: Optional[float] = None,
            partial: bool = False
    ) -> ManagedResults:
        """Return the results of the jobs.

        This call will block until all job results become available or
            the timeout is reached.

        Note:
            Some IBMQ job results can be read only once. A second attempt to
            query the API for the job will fail, as the job is "consumed".

            The first call to this method in a ``ManagedJobSet`` instance will query
            the API and consume any available job results. Subsequent calls to
            that instance's method will also return the results, since they are
            cached. However, attempting to retrieve the results again in
            another instance or session might fail due to the job results
            having been consumed.

            When `partial=True`, this method will attempt to retrieve partial
            results of failed jobs if possible. In this case, precaution should
            be taken when accessing individual experiments, as doing so might
            cause an exception. The ``success`` attribute of a
            ``ManagedResults`` instance can be used to verify whether it contains
            partial results.

            For example:
                If one of the experiments failed, trying to get the counts of
                the unsuccessful experiment would raise an exception since
                there are no counts to return for it:
                i.e.
                    try:
                        counts = managed_results.get_counts("failed_experiment")
                    except QiskitError:
                        print("Experiment failed!")

        Args:
           timeout: Number of seconds to wait for job results.
           partial: If true, attempt to retrieve partial job results.

        Returns:
            A ``ManagedResults`` instance that can be used to retrieve results
                for individual experiments.

        Raises:
            IBMQJobManagerTimeoutError: if unable to retrieve all job results before the
                specified timeout.
        """
        if self._managed_results is not None:
            return self._managed_results

        start_time = time.time()
        original_timeout = timeout
        success = True

        # TODO We can potentially make this multithreaded
        for mjob in self._managed_jobs:
            try:
                result = mjob.result(timeout=timeout, partial=partial)
                if result is None or not result.success:
                    success = False
            except IBMQJobTimeoutError:
                raise IBMQJobManagerTimeoutError(
                    "Timeout waiting for results for experiments {}-{}.".format(
                        mjob.start_index, self._managed_jobs[-1].end_index))

            if timeout:
                timeout = original_timeout - (time.time() - start_time)
                if timeout <= 0:
                    raise IBMQJobManagerTimeoutError(
                        "Timeout waiting for results for experiments {}-{}.".format(
                            mjob.start_index, self._managed_jobs[-1].end_index))

        self._managed_results = ManagedResults(self, self._backend.name(), success)

        return self._managed_results

    @requires_submit
    def error_messages(self) -> Optional[str]:
        """Provide details about job failures.

        This call will block until all job results become available.

        Returns:
            An error report if one or more jobs failed or ``None`` otherwise.
        """
        if self._error_msg:
            return self._error_msg

        report = []  # type: List[str]
        for i, mjob in enumerate(self._managed_jobs):
            msg_list = mjob.error_message()
            if not msg_list:
                continue
            report.append("Experiments {}-{}, job index={}, job ID={}:".format(
                mjob.start_index, mjob.end_index, i, mjob.job.job_id()))
            for msg in msg_list.split('\n'):
                report.append(msg.rjust(len(msg)+2))

        if not report:
            return None
        return '\n'.join(report)

    @requires_submit
    def cancel(self) -> None:
        """Cancel all managed jobs."""
        for mjob in self._managed_jobs:
            mjob.cancel()

    @requires_submit
    def jobs(self) -> List[Union[IBMQJob, None]]:
        """Return a list of submitted jobs.

        Returns:
            A list of IBMQJob instances that represents the submitted jobs. The
                entry is ``None`` if the job submit failed.
        """
        return [mjob.job for mjob in self._managed_jobs]

    @requires_submit
    def job(
            self,
            experiment: Union[str, QuantumCircuit, Schedule, int]
    ) -> Tuple[Optional[IBMQJob], int]:
        """Returns the job used to submit the experiment and the experiment index.

        For example, if ``IBMQJobManager`` is used to submit 1000 experiments,
            and ``IBMQJobManager`` divides them into 2 jobs: job 1
            has experiments 0-499, and job 2 has experiments 500-999. In this
            case ``job_set.job(501)`` will return (job2, 1).

        Args:
            experiment: the index of the experiment. Several types are
                accepted for convenience::
                * str: the name of the experiment.
                * QuantumCircuit: the name of the circuit instance will be used.
                * Schedule: the name of the schedule instance will be used.
                * int: the position of the experiment.

        Returns:
            A tuple of the job used to submit the experiment, or ``None`` if
                the job submit failed, and the experiment index.

        Raises:
            IBMQJobManagerJobNotFound: If the job for the experiment could not
                be found.
        """
        if isinstance(experiment, int):
            for mjob in self._managed_jobs:
                if mjob.end_index >= experiment >= mjob.start_index:
                    return mjob.job, experiment - mjob.start_index
        else:
            if isinstance(experiment, (QuantumCircuit, Schedule)):
                experiment = experiment.name
            for mjob in self._managed_jobs:
                for i, exp in enumerate(mjob.experiments):
                    if exp.name == experiment:
                        return mjob.job, i

        raise IBMQJobManagerJobNotFound("Unable to find the job for experiment {}".format(
            experiment))

    @requires_submit
    def qobjs(self) -> List[Qobj]:
        """Return the Qobj for the jobs.

        Returns:
            A list of Qobj for the jobs. The entry is ``None`` if the Qobj
                could not be retrieved.
        """
        return [mjob.qobj() for mjob in self._managed_jobs]

    def name(self) -> str:
        """Return the name of this set of jobs.

        Returns:
            Name of this set of jobs.
        """
        return self._name

    def id(self) -> str:
        """Return the ID of this set of jobs.

        Returns:
            ID of this set of jobs.
        """
        return self._id

    def managed_jobs(self) -> List[ManagedJob]:
        """Return a list of managed jobs.

        Returns:
            A list of managed jobs.
        """
        return self._managed_jobs<|MERGE_RESOLUTION|>--- conflicted
+++ resolved
@@ -27,13 +27,9 @@
 from qiskit.compiler import assemble
 from qiskit.qobj import Qobj
 from qiskit.providers.jobstatus import JobStatus
-<<<<<<< HEAD
 from qiskit.providers.exceptions import JobTimeoutError
 from qiskit.providers.ibmq.apiconstants import ApiJobShareLevel
 from qiskit.providers.ibmq.accountprovider import AccountProvider
-=======
-from qiskit.providers.ibmq.apiconstants import ApiJobShareLevel
->>>>>>> 7cd8fbc8
 
 from .managedjob import ManagedJob
 from .managedresults import ManagedResults
@@ -98,18 +94,10 @@
         for i, experiments in enumerate(experiment_list):
             qobj = assemble(experiments, backend=backend, **assemble_config)
             job_name = "{}_{}_".format(self._name, i)
-<<<<<<< HEAD
             mjob = ManagedJob(experiments=experiments, start_index=exp_index, job_set_id=self._id)
             mjob.submit(qobj=qobj, job_name=job_name, backend=backend,
                         executor=executor, job_share_level=job_share_level)
             self._managed_jobs.append(mjob)
-=======
-            self._managed_jobs.append(
-                ManagedJob(experiments, start_index=exp_index,
-                           qobj=qobj, job_name=job_name, backend=backend,
-                           executor=executor, job_share_level=job_share_level)
-            )
->>>>>>> 7cd8fbc8
             exp_index += len(experiments)
 
     def retrieve_jobs(self, provider: AccountProvider) -> None:
