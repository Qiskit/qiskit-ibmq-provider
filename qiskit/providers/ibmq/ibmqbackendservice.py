--- conflicted
+++ resolved
@@ -242,15 +242,11 @@
 
         while True:
             job_page = self._provider._api.list_jobs_statuses(
-<<<<<<< HEAD
-                limit=current_page_limit, skip=skip, extra_filter=api_filter)
+                limit=current_page_limit, skip=skip, descending=descending,
+                extra_filter=api_filter)
             if logger.getEffectiveLevel() is logging.DEBUG:
                 filtered_data = [filter_data(job) for job in job_page]
                 logger.debug("jobs() response data is %s", filtered_data)
-=======
-                limit=current_page_limit, skip=skip, descending=descending,
-                extra_filter=api_filter)
->>>>>>> 0d30a762
             job_responses += job_page
             skip = skip + len(job_page)
 
