--- conflicted
+++ resolved
@@ -154,20 +154,6 @@
                 date/time.
             end_datetime: Filter by end date. This is used to find jobs
                 whose creation dates are before (less than or equal to) this
-<<<<<<< HEAD
-                date/time. Default: None.
-            job_tags: filter by tags assigned to jobs. Default: None.
-            job_tags_operator: logical operator to use when filtering by job tags.
-                Valid values are "AND" and "OR":
-                 * If "AND" is specified, then a job must have all of the tags
-                    specified in ``job_tags`` to be included.
-                * If "OR" is specified, then a job only needs to have any
-                    of the tags specified in ``job_tags`` to be included.
-                Default: OR.
-            descending: if True, return the jobs in descending order of the job
-                creation date (i.e. newest first) until the limit is reached.
-                If False, return in ascending order. Default: True.
-=======
                 date/time.
             job_tags: Filter by tags assigned to jobs.
             job_tags_operator: Logical operator to use when filtering by job tags. Valid
@@ -176,7 +162,9 @@
                       specified in ``job_tags`` to be included.
                     * If "OR" is specified, then a job only needs to have any
                       of the tags specified in ``job_tags`` to be included.
->>>>>>> d79ba992
+            descending: If ``True``, return the jobs in descending order of the job
+                creation date (i.e. newest first) until the limit is reached.
+                If ``False``, return in ascending order.
             db_filter: `loopback-based filter
                 <https://loopback.io/doc/en/lb2/Querying-data.html>`_.
                 This is an interface to a database ``where`` filter.
