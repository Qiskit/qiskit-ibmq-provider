# -*- coding: utf-8 -*-

# This code is part of Qiskit.
#
# (C) Copyright IBM 2019, 2020.
#
# This code is licensed under the Apache License, Version 2.0. You may
# obtain a copy of this license in the LICENSE.txt file in the root directory
# of this source tree or at http://www.apache.org/licenses/LICENSE-2.0.
#
# Any modifications or derivative works of this code must retain this
# copyright notice, and modified files need to carry a notice indicating
# that they have been altered from the originals.

"""Backend namespace for an IBM Quantum Experience account provider."""

import logging
from typing import Dict, List, Callable, Optional, Any, Union
from types import SimpleNamespace
from datetime import datetime

from qiskit.providers import JobStatus, QiskitBackendNotFoundError  # type: ignore[attr-defined]
from qiskit.providers.providerutils import filter_backends
from qiskit.validation.exceptions import ModelValidationError
from qiskit.providers.ibmq import accountprovider  # pylint: disable=unused-import

from .api.exceptions import ApiError
from .apiconstants import ApiJobStatus
from .exceptions import (IBMQBackendValueError, IBMQBackendApiError, IBMQBackendApiProtocolError)
from .ibmqbackend import IBMQBackend, IBMQRetiredBackend
from .job import IBMQJob
from .utils import to_python_identifier, validate_job_tags

logger = logging.getLogger(__name__)


class IBMQBackendService(SimpleNamespace):
    """Backend namespace for an IBM Quantum Experience account provider."""

    def __init__(self, provider: 'accountprovider.AccountProvider') -> None:
        """Creates a new IBMQBackendService instance.

        Args:
            provider: IBM Q Experience account provider
        """
        super().__init__()

        self._provider = provider
        self._discover_backends()

    def _discover_backends(self) -> None:
        """Discovers the remote backends if not already known."""
        for backend in self._provider._backends.values():
            backend_name = to_python_identifier(backend.name())

            # Append _ if duplicate
            while backend_name in self.__dict__:
                backend_name += '_'

            setattr(self, backend_name, backend)

    def __call__(
            self,
            name: Optional[str] = None,
            filters: Optional[Callable[[List[IBMQBackend]], bool]] = None,
            timeout: Optional[float] = None,
            **kwargs: Any
    ) -> List[IBMQBackend]:
        """Return all backends accessible via this provider, subject to optional filtering.

        Args:
            name: backend name to filter by
            filters: more complex filters, such as lambda functions
                e.g. AccountProvider.backends(
                    filters=lambda b: b.configuration().n_qubits > 5)
            timeout: number of seconds to wait for backend discovery.
            kwargs: simple filters specifying a true/false criteria in the
                backend configuration or backend status or provider credentials
                e.g. AccountProvider.backends(n_qubits=5, operational=True)

        Returns:
            list of backends available that match the filter
        """
        backends = self._provider._backends.values()

        # Special handling of the `name` parameter, to support alias
        # resolution.
        if name:
            aliases = self._aliased_backend_names()
            aliases.update(self._deprecated_backend_names())
            name = aliases.get(name, name)
            kwargs['backend_name'] = name

        return filter_backends(backends, filters=filters, **kwargs)

    def jobs(
            self,
            limit: int = 10,
            skip: int = 0,
            backend_name: Optional[str] = None,
            status: Optional[Union[JobStatus, str]] = None,
            job_name: Optional[str] = None,
            start_datetime: Optional[datetime] = None,
            end_datetime: Optional[datetime] = None,
            job_tags: Optional[List[str]] = None,
            job_tags_operator: Optional[str] = "OR",
            db_filter: Optional[Dict[str, Any]] = None
    ) -> List[IBMQJob]:
        """Return a list of jobs from the API.

        Return a list of jobs, with optional filtering and pagination. Note
        that the API has a limit for the number of jobs returned in a single
        call, and this function might involve making several calls to the API.
        See also the `skip` parameter for more control over pagination.

        Note that jobs submitted with earlier versions of Qiskit
        (in particular, those that predate the Qobj format) are not included
        in the returned list.

        Args:
            limit: number of jobs to retrieve. Default: 10.
            skip: starting index for the job retrieval. Default: 0.
            backend_name: name of the backend. Default: None.
            status: only get jobs with this status, where status is e.g.
                `JobStatus.RUNNING` or `'RUNNING'`. Default: None.
            job_name: filter by job name. The `job_name` is matched partially
                and `regular expressions
                <https://developer.mozilla.org/en-US/docs/Web/JavaScript/Guide/Regular_Expressions>
                `_ can be used. Default: None.
            start_datetime: filter by start date. This is used to find jobs
                whose creation dates are after (greater than or equal to) this
                date/time. Default: None.
            end_datetime: filter by end date. This is used to find jobs
                whose creation dates are before (less than or equal to) this
                date/time. Default: None.
            job_tags: filter by tags assigned when the jobs are submitted. Default: None.
            job_tags_operator: logical operator to use when filtering by job tags.
                Valid values are "AND" and "OR":
                 * If "AND" is specified, then a job must have all of the tags
                    specified in ``job_tags`` to be included.
                * If "OR" is specified, then a job only needs to be have any
                    of the tags specified in ``job_tags`` to be included.
                Default: OR.
            db_filter: `loopback-based filter
                <https://loopback.io/doc/en/lb2/Querying-data.html>`_.
                This is an interface to a database ``where`` filter. Default: None.
                Some examples of its usage are:

                Filter last five jobs with errors::

                   job_list = backend.jobs(limit=5, status=JobStatus.ERROR)

                Filter last five jobs with hub name ``ibm-q``::

                  filter = {'hubInfo.hub.name': 'ibm-q'}
                  job_list = backend.jobs(limit=5, db_filter=filter)

        Returns:
            list of IBMQJob instances

        Raises:
            IBMQBackendValueError: if a keyword value is not recognized.
        """
        # Build the filter for the query.
        api_filter = {}  # type: Dict[str, Any]

        if backend_name:
            api_filter['backend.name'] = backend_name

        if status:
            if isinstance(status, str):
<<<<<<< HEAD
                try:
                    status = JobStatus[status]
                except KeyError:
                    raise IBMQBackendValueError(
                        '{} is not a valid status value. Valid values are {}'.format(
                            status, ", ".join(job_status.name for job_status in JobStatus))) \
                        from None
=======
                status = JobStatus[status.upper()]

>>>>>>> 7cd8fbc8
            if status == JobStatus.RUNNING:
                this_filter = {'status': ApiJobStatus.RUNNING.value,
                               'infoQueue': {'exists': False}}
            elif status == JobStatus.QUEUED:
                this_filter = {'status': ApiJobStatus.RUNNING.value,
                               'infoQueue.status': 'PENDING_IN_QUEUE'}
            elif status == JobStatus.CANCELLED:
                this_filter = {'status': ApiJobStatus.CANCELLED.value}
            elif status == JobStatus.DONE:
                this_filter = {'status': ApiJobStatus.COMPLETED.value}
            elif status == JobStatus.ERROR:
                this_filter = {'status': {'regexp': '^ERROR'}}
            else:
                raise IBMQBackendValueError(
                    '{} is not a valid status value. Valid values are {}'.format(
                        status, ", ".join(job_status.name for job_status in JobStatus)))
            api_filter.update(this_filter)

        if job_name:
            api_filter['name'] = {"regexp": job_name}

        if start_datetime and end_datetime:
            api_filter['creationDate'] = {
                'between': [start_datetime.isoformat(), end_datetime.isoformat()]
            }
        elif start_datetime:
            api_filter['creationDate'] = {'gte': start_datetime.isoformat()}
        elif end_datetime:
            api_filter['creationDate'] = {'lte': end_datetime.isoformat()}

        if job_tags:
            validate_job_tags(job_tags, IBMQBackendValueError)
            job_tags_operator = job_tags_operator.upper()
            if job_tags_operator == "OR":
                api_filter['tags'] = {'inq': job_tags}
            elif job_tags_operator == "AND":
                and_tags = []
                for tag in job_tags:
                    and_tags.append({'tags': tag})
                api_filter['and'] = and_tags
            else:
                raise IBMQBackendValueError(
                    '"{}" is not a valid job_tags_operator value. '
                    'Valid values are "AND" and "OR"'.format(job_tags_operator))

        if db_filter:
            # Argument filters takes precedence over db_filter for same keys
            api_filter = {**db_filter, **api_filter}

        # Retrieve the requested number of jobs, using pagination. The API
        # might limit the number of jobs per request.
        job_responses = []  # type: List[Dict[str, Any]]
        current_page_limit = limit

        while True:
            job_page = self._provider._api.list_jobs_statuses(
                limit=current_page_limit, skip=skip, extra_filter=api_filter)
            job_responses += job_page
            skip = skip + len(job_page)

            if not job_page:
                # Stop if there are no more jobs returned by the API.
                break

            if limit:
                if len(job_responses) >= limit:
                    # Stop if we have reached the limit.
                    break
                current_page_limit = limit - len(job_responses)
            else:
                current_page_limit = 0

        job_list = []
        for job_info in job_responses:
            job_id = job_info.get('id', "")
            # Recreate the backend used for this job.
            backend_name = job_info.get('backend', {}).get('name', 'unknown')
            try:
                backend = self._provider.get_backend(backend_name)
            except QiskitBackendNotFoundError:
                backend = IBMQRetiredBackend.from_name(backend_name,
                                                       self._provider,
                                                       self._provider.credentials,
                                                       self._provider._api)

            job_info.update({
                '_backend': backend,
                'api': self._provider._api,
            })
            try:
                job = IBMQJob.from_dict(job_info)
            except ModelValidationError:
                logger.warning('Discarding job "%s" because it contains invalid data.', job_id)
                continue

            job_list.append(job)

        return job_list

    def retrieve_job(self, job_id: str) -> IBMQJob:
        """Return a single job from the API.

        Args:
            job_id: the job id of the job to retrieve

        Returns:
            class instance

        Raises:
            IBMQBackendApiError: if there was some unexpected failure in the server.
            IBMQBackendApiProtocolError: if unexpected return value received
                 from the server.
        """
        try:
            job_info = self._provider._api.job_get(job_id)
        except ApiError as ex:
            raise IBMQBackendApiError('Failed to get job "{}": {}'
                                      .format(job_id, str(ex)))

        # Recreate the backend used for this job.
        backend_name = job_info.get('backend', {}).get('name', 'unknown')
        try:
            backend = self._provider.get_backend(backend_name)
        except QiskitBackendNotFoundError:
            backend = IBMQRetiredBackend.from_name(backend_name,
                                                   self._provider,
                                                   self._provider.credentials,
                                                   self._provider._api)

        job_info.update({
            '_backend': backend,
            'api': self._provider._api
        })
        try:
            job = IBMQJob.from_dict(job_info)
        except ModelValidationError as ex:
            raise IBMQBackendApiProtocolError(
                'Failed to get job "{}". Invalid job data received: {}'.format(job_id, str(ex)))

        return job

    @staticmethod
    def _deprecated_backend_names() -> Dict[str, str]:
        """Returns deprecated backend names."""
        return {
            'ibmqx_qasm_simulator': 'ibmq_qasm_simulator',
            'ibmqx_hpc_qasm_simulator': 'ibmq_qasm_simulator',
            'real': 'ibmqx1'
            }

    @staticmethod
    def _aliased_backend_names() -> Dict[str, str]:
        """Returns aliased backend names."""
        return {
            'ibmq_5_yorktown': 'ibmqx2',
            'ibmq_5_tenerife': 'ibmqx4',
            'ibmq_16_rueschlikon': 'ibmqx5',
            'ibmq_20_austin': 'QS1_1'
            }<|MERGE_RESOLUTION|>--- conflicted
+++ resolved
@@ -169,18 +169,13 @@
 
         if status:
             if isinstance(status, str):
-<<<<<<< HEAD
                 try:
-                    status = JobStatus[status]
+                    status = JobStatus[status.upper()]
                 except KeyError:
                     raise IBMQBackendValueError(
                         '{} is not a valid status value. Valid values are {}'.format(
                             status, ", ".join(job_status.name for job_status in JobStatus))) \
                         from None
-=======
-                status = JobStatus[status.upper()]
-
->>>>>>> 7cd8fbc8
             if status == JobStatus.RUNNING:
                 this_filter = {'status': ApiJobStatus.RUNNING.value,
                                'infoQueue': {'exists': False}}
