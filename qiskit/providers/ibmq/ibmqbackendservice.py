# -*- coding: utf-8 -*-

# This code is part of Qiskit.
#
# (C) Copyright IBM 2019.
#
# This code is licensed under the Apache License, Version 2.0. You may
# obtain a copy of this license in the LICENSE.txt file in the root directory
# of this source tree or at http://www.apache.org/licenses/LICENSE-2.0.
#
# Any modifications or derivative works of this code must retain this
# copyright notice, and modified files need to carry a notice indicating
# that they have been altered from the originals.

"""Backend namespace for an IBM Quantum Experience account provider."""

import logging
import warnings
from typing import Dict, List, Callable, Optional, Any, Union
from types import SimpleNamespace

from qiskit.providers import JobStatus, QiskitBackendNotFoundError  # type: ignore[attr-defined]
from qiskit.providers.providerutils import filter_backends
from qiskit.validation.exceptions import ModelValidationError
from qiskit.providers.ibmq import accountprovider  # pylint: disable=unused-import

from .api.exceptions import ApiError
from .apiconstants import ApiJobStatus
from .exceptions import IBMQBackendError, IBMQBackendValueError
from .ibmqbackend import IBMQBackend, IBMQRetiredBackend
from .job import IBMQJob
from .utils import to_python_identifier

logger = logging.getLogger(__name__)


class IBMQBackendService(SimpleNamespace):
    """Backend namespace for an IBM Quantum Experience account provider."""

    def __init__(self, provider: 'accountprovider.AccountProvider') -> None:
        """Creates a new IBMQBackendService instance.

        Args:
            provider: IBM Q Experience account provider
        """
        super().__init__()

        self._provider = provider
        self._discover_backends()

    def _discover_backends(self) -> None:
        """Discovers the remote backends if not already known."""
        for backend in self._provider._backends.values():
            backend_name = to_python_identifier(backend.name())

            # Append _ if duplicate
            while backend_name in self.__dict__:
                backend_name += '_'

            setattr(self, backend_name, backend)

    def __call__(
            self,
            name: Optional[str] = None,
            filters: Optional[Callable[[List[IBMQBackend]], bool]] = None,
            timeout: Optional[float] = None,
            **kwargs: Any
    ) -> List[IBMQBackend]:
        """Return all backends accessible via this provider, subject to optional filtering.

        Args:
            name: backend name to filter by
            filters: more complex filters, such as lambda functions
                e.g. AccountProvider.backends(
                    filters=lambda b: b.configuration['n_qubits'] > 5)
            timeout: number of seconds to wait for backend discovery.
            kwargs: simple filters specifying a true/false criteria in the
                backend configuration or backend status or provider credentials
                e.g. AccountProvider.backends(n_qubits=5, operational=True)

        Returns:
            list of backends available that match the filter
        """
        backends = self._provider._backends.values()

        # Special handling of the `name` parameter, to support alias
        # resolution.
        if name:
            aliases = self._aliased_backend_names()
            aliases.update(self._deprecated_backend_names())
            name = aliases.get(name, name)
            kwargs['backend_name'] = name

        return filter_backends(backends, filters=filters, **kwargs)

    def jobs(
            self,
            limit: int = 10,
            skip: int = 0,
            backend_name: Optional[str] = None,
            status: Optional[Union[JobStatus, str]] = None,
            job_name: Optional[str] = None,
            db_filter: Optional[Dict[str, Any]] = None
    ) -> List[IBMQJob]:
        """Return a list of jobs from the API.

        Return a list of jobs, with optional filtering and pagination. Note
        that the API has a limit for the number of jobs returned in a single
        call, and this function might involve making several calls to the API.
        See also the `skip` parameter for more control over pagination.

        Note that jobs submitted with earlier versions of Qiskit
        (in particular, those that predate the Qobj format) are not included
        in the returned list.

        Args:
<<<<<<< HEAD
            limit (int): number of jobs to retrieve.
            skip (int): starting index for the job retrieval.
            backend_name (str): name of the backend.
            status (None or qiskit.providers.JobStatus or str): only get jobs
                with this status, where status is e.g. `JobStatus.RUNNING` or
                `'RUNNING'`
            job_name (str): filter by job name. The `job_name` is matched
                partially and `regular expressions
                <https://developer.mozilla.org/en-US/docs/Web/JavaScript/Guide/Regular_Expressions>
                `_ can be used.
            db_filter (dict): `loopback-based filter
=======
            limit: number of jobs to retrieve.
            skip: starting index for the job retrieval.
            backend_name: name of the backend.
            status: only get jobs with this status, where status is e.g.
            `JobStatus.RUNNING` or `'RUNNING'`
            job_name: only get jobs with this job name.
            db_filter: `loopback-based filter
>>>>>>> 1d09c131
                <https://loopback.io/doc/en/lb2/Querying-data.html>`_.
                This is an interface to a database ``where`` filter. Some
                examples of its usage are:

                Filter last five jobs with errors::

                   job_list = backend.jobs(limit=5, status=JobStatus.ERROR)

                Filter last five jobs with counts=1024, and counts for
                states ``00`` and ``11`` each exceeding 400::

                  cnts_filter = {'shots': 1024,
                                 'qasms.result.data.counts.00': {'gt': 400},
                                 'qasms.result.data.counts.11': {'gt': 400}}
                  job_list = backend.jobs(limit=5, db_filter=cnts_filter)

                Filter last five jobs from 30 days ago::

                   past_date = datetime.datetime.now() - datetime.timedelta(days=30)
                   date_filter = {'creationDate': {'lt': past_date.isoformat()}}
                   job_list = backend.jobs(limit=5, db_filter=date_filter)

        Returns:
            list of IBMQJob instances

        Raises:
            IBMQBackendValueError: status keyword value unrecognized
        """
        # Build the filter for the query.
        api_filter = {}  # type: Dict[str, Any]

        if backend_name:
            api_filter['backend.name'] = backend_name

        if status:
            if isinstance(status, str):
                status = JobStatus[status]
            if status == JobStatus.RUNNING:
                this_filter = {'status': ApiJobStatus.RUNNING.value,
                               'infoQueue': {'exists': False}}
            elif status == JobStatus.QUEUED:
                this_filter = {'status': ApiJobStatus.RUNNING.value,
                               'infoQueue.status': 'PENDING_IN_QUEUE'}
            elif status == JobStatus.CANCELLED:
                this_filter = {'status': ApiJobStatus.CANCELLED.value}
            elif status == JobStatus.DONE:
                this_filter = {'status': ApiJobStatus.COMPLETED.value}
            elif status == JobStatus.ERROR:
                this_filter = {'status': {'regexp': '^ERROR'}}
            else:
                raise IBMQBackendValueError('unrecognized value for "status" keyword '
                                            'in job filter')
            api_filter.update(this_filter)

        if job_name:
            api_filter['name'] = {"regexp": job_name}

        if db_filter:
            # status takes precedence over db_filter for same keys
            api_filter = {**db_filter, **api_filter}

        # Retrieve the requested number of jobs, using pagination. The API
        # might limit the number of jobs per request.
        job_responses = []  # type: List[Dict[str, Any]]
        current_page_limit = limit

        while True:
            job_page = self._provider._api.list_jobs_statuses(
                limit=current_page_limit, skip=skip, extra_filter=api_filter)
            job_responses += job_page
            skip = skip + len(job_page)

            if not job_page:
                # Stop if there are no more jobs returned by the API.
                break

            if limit:
                if len(job_responses) >= limit:
                    # Stop if we have reached the limit.
                    break
                current_page_limit = limit - len(job_responses)
            else:
                current_page_limit = 0

        job_list = []
        for job_info in job_responses:
            if 'kind' not in job_info:
                # Discard pre-qobj jobs.
                continue

            job_id = job_info.get('id', "")
            # TODO: first argument for IBMQJob should be a Backend, but as
            # `job_responses` comes from `jobs_statuses`, the backend name
            # might not be present. Revise during IBMQJob refactoring.
            job_info.update({
                '_backend': None,
                'api': self._provider._api,
            })
            try:
                job = IBMQJob.from_dict(job_info)
            except ModelValidationError:
                logger.warning('Discarding job "%s" because it contains invalid data.', job_id)
                continue

            job_list.append(job)

        return job_list

    def retrieve_job(self, job_id: str) -> IBMQJob:
        """Return a single job from the API.

        Args:
            job_id: the job id of the job to retrieve

        Returns:
            class instance

        Raises:
            IBMQBackendError: if retrieval failed
        """
        try:
            job_info = self._provider._api.job_get(job_id)

            # Check for pre-qobj jobs.
            if 'kind' not in job_info:
                warnings.warn('The result of job {} is in a no longer supported format. '
                              'Please send the job using Qiskit 0.8+.'.format(job_id),
                              DeprecationWarning, stacklevel=2)
                raise IBMQBackendError('Failed to get job "{}": {}'
                                       .format(job_id, 'job in pre-qobj format'))
        except ApiError as ex:
            raise IBMQBackendError('Failed to get job "{}": {}'
                                   .format(job_id, str(ex)))

        # Recreate the backend used for this job.
        backend_name = job_info.get('backend', {}).get('name', 'unknown')
        try:
            backend = self._provider.get_backend(backend_name)
        except QiskitBackendNotFoundError:
            backend = IBMQRetiredBackend.from_name(backend_name,
                                                   self._provider,
                                                   self._provider.credentials,
                                                   self._provider._api)

        job_info.update({
            '_backend': backend,
            'api': self._provider._api
        })
        try:
            job = IBMQJob.from_dict(job_info)
        except ModelValidationError as ex:
            raise IBMQBackendError('Failed to get job "{}": {}'
                                   .format(job_id, str(ex)))

        return job

    @staticmethod
    def _deprecated_backend_names() -> Dict[str, str]:
        """Returns deprecated backend names."""
        return {
            'ibmqx_qasm_simulator': 'ibmq_qasm_simulator',
            'ibmqx_hpc_qasm_simulator': 'ibmq_qasm_simulator',
            'real': 'ibmqx1'
            }

    @staticmethod
    def _aliased_backend_names() -> Dict[str, str]:
        """Returns aliased backend names."""
        return {
            'ibmq_5_yorktown': 'ibmqx2',
            'ibmq_5_tenerife': 'ibmqx4',
            'ibmq_16_rueschlikon': 'ibmqx5',
            'ibmq_20_austin': 'QS1_1'
            }<|MERGE_RESOLUTION|>--- conflicted
+++ resolved
@@ -114,27 +114,16 @@
         in the returned list.
 
         Args:
-<<<<<<< HEAD
-            limit (int): number of jobs to retrieve.
-            skip (int): starting index for the job retrieval.
-            backend_name (str): name of the backend.
-            status (None or qiskit.providers.JobStatus or str): only get jobs
-                with this status, where status is e.g. `JobStatus.RUNNING` or
-                `'RUNNING'`
-            job_name (str): filter by job name. The `job_name` is matched
-                partially and `regular expressions
-                <https://developer.mozilla.org/en-US/docs/Web/JavaScript/Guide/Regular_Expressions>
-                `_ can be used.
-            db_filter (dict): `loopback-based filter
-=======
             limit: number of jobs to retrieve.
             skip: starting index for the job retrieval.
             backend_name: name of the backend.
             status: only get jobs with this status, where status is e.g.
-            `JobStatus.RUNNING` or `'RUNNING'`
-            job_name: only get jobs with this job name.
+                `JobStatus.RUNNING` or `'RUNNING'`
+            job_name: filter by job name. The `job_name` is matched partially
+                and `regular expressions
+                <https://developer.mozilla.org/en-US/docs/Web/JavaScript/Guide/Regular_Expressions>
+                `_ can be used.
             db_filter: `loopback-based filter
->>>>>>> 1d09c131
                 <https://loopback.io/doc/en/lb2/Querying-data.html>`_.
                 This is an interface to a database ``where`` filter. Some
                 examples of its usage are:
