# -*- coding: utf-8 -*-

# This code is part of Qiskit.
#
# (C) Copyright IBM 2019.
#
# This code is licensed under the Apache License, Version 2.0. You may
# obtain a copy of this license in the LICENSE.txt file in the root directory
# of this source tree or at http://www.apache.org/licenses/LICENSE-2.0.
#
# Any modifications or derivative works of this code must retain this
# copyright notice, and modified files need to carry a notice indicating
# that they have been altered from the originals.

"""General utility functions."""

import os
import re
import logging
import keyword
<<<<<<< HEAD
from typing import List, Optional, Type
from logging import Logger
=======
from typing import List, Optional, Type, Any
from threading import Condition
from queue import Queue
>>>>>>> ee65f69e


def to_python_identifier(name: str) -> str:
    """Convert a name to a valid Python identifier.

    Args:
        name: Name to be converted.

    Returns:
        Name that is a valid Python identifier.
    """
    # Python identifiers can only contain alphanumeric characters
    # and underscores and cannot start with a digit.
    pattern = re.compile(r"\W|^(?=\d)", re.ASCII)
    if not name.isidentifier():
        name = re.sub(pattern, '_', name)

    # Convert to snake case
    name = re.sub('((?<=[a-z0-9])[A-Z]|(?!^)(?<!_)[A-Z](?=[a-z]))', r'_\1', name).lower()

    while keyword.iskeyword(name):
        name += '_'

    return name


def validate_job_tags(job_tags: Optional[List[str]], exception: Type[Exception]) -> None:
    """Validates input job tags.

    Args:
        job_tags: Job tags to be validated.
        exception: Exception to raise if the tags are invalid.

    Raises:
        Exception: If the job tags are invalid.
    """
    if job_tags and (not isinstance(job_tags, list) or
                     not all(isinstance(tag, str) for tag in job_tags)):
        raise exception("job_tags needs to be a list or strings.")


<<<<<<< HEAD
def setup_logger(logger: Logger) -> None:
    """Setup the logger for the provider modules with the appropriate level.

    It involves:
        * Use the `QISKIT_IBMQ_PROVIDER_LOG_LEVEL` environment variable to
          determine the log level to use for the provider modules. If an invalid
          level is set, the log level defaults to ``WARNING``. The valid log levels
          are ``DEBUG``, ``INFO``, ``WARNING``, ``ERROR``, and ``CRITICAL``
          (case-insensitive). If the environment variable is not set, then the parent
          logger's level is used, which also defaults to `WARNING`.
        * Use the `QISKIT_IBMQ_PROVIDER_LOG_FILE` environment variable to specify the
          filename to use when logging messages. If a log file is specified, the log
          messages will not be logged to the screen. If a log file is not specified,
          the log messages will only be logged to the screen and not to a file.
    """
    log_level = os.getenv('QISKIT_IBMQ_PROVIDER_LOG_LEVEL', '')
    log_file = os.getenv('QISKIT_IBMQ_PROVIDER_LOG_FILE', '')

    # Setup the formatter for the log messages.
    log_fmt = ('%(name)s.%(module)s.%(funcName)s:%(levelname)s:%(asctime)s:'
               ' %(message)s')
    formatter = logging.Formatter(log_fmt)

    # Set propagate to `False` since handlers are to be attached.
    logger.propagate = False

    # Log messages to a file (if specified), otherwise log to the screen (default).
    if log_file:
        # Setup the file handler.
        file_handler = logging.FileHandler(log_file)
        file_handler.setFormatter(formatter)
        logger.addHandler(file_handler)
    else:
        # Setup the stream handler, for logging to console, with the given format.
        stream_handler = logging.StreamHandler()
        stream_handler.setFormatter(formatter)
        logger.addHandler(stream_handler)

    # Set the logging level after formatting, if specified.
    if log_level:
        # Default to `WARNING` if the specified level is not valid.
        level = logging.getLevelName(log_level.upper())
        if not isinstance(level, int):
            logger.warning('"%s" is not a valid log level. The valid log levels are: '
                           '`DEBUG`, `INFO`, `WARNING`, `ERROR`, and `CRITICAL`.', log_level)
            level = logging.WARNING
        logger.debug('The logger is being set to level "%s"', level)
        logger.setLevel(level)
=======
class RefreshQueue(Queue):
    """A queue that replaces the oldest item with the new item being added when full.

    A FIFO queue with a bounded size. Once the queue is full, when a new item
    is being added, the oldest item on the queue is discarded to make space for
    the new item.
    """

    def __init__(self, maxsize: int):
        """RefreshQueue constructor.

        Args:
            maxsize: Maximum size of the queue.
        """
        self.condition = Condition()
        super().__init__(maxsize=maxsize)

    def put(self, item: Any) -> None:  # type: ignore[override]
        """Put `item` into the queue.

        If the queue is full, the oldest item is replaced by `item`.

        Args:
            item: Item to put into the queue.
        """
        # pylint: disable=arguments-differ

        with self.condition:
            if self.full():
                super().get(block=False)
            super().put(item, block=False)
            self.condition.notify()

    def get(self, block: bool = True, timeout: Optional[float] = None) -> Any:
        """Remove and return an item from the queue.

        Args:
            block: If ``True``, block if necessary until an item is available.
            timeout: Block at most `timeout` seconds before raising the
                ``queue.Empty`` exception if no item was available. If
                ``None``, block indefinitely until an item is available.

        Returns:
            An item from the queue.

        Raises:
            queue.Empty: If `block` is ``False`` and no item is available, or
                if `block` is ``True`` and no item is available before `timeout`
                is reached.
        """
        with self.condition:
            if block and self.empty():
                self.condition.wait(timeout)
            return super().get(block=False)

    def notify_all(self) -> None:
        """Wake up all threads waiting for items on the queued."""
        with self.condition:
            self.condition.notifyAll()
>>>>>>> ee65f69e
<|MERGE_RESOLUTION|>--- conflicted
+++ resolved
@@ -18,14 +18,10 @@
 import re
 import logging
 import keyword
-<<<<<<< HEAD
-from typing import List, Optional, Type
-from logging import Logger
-=======
 from typing import List, Optional, Type, Any
 from threading import Condition
 from queue import Queue
->>>>>>> ee65f69e
+from logging import Logger
 
 
 def to_python_identifier(name: str) -> str:
@@ -67,7 +63,6 @@
         raise exception("job_tags needs to be a list or strings.")
 
 
-<<<<<<< HEAD
 def setup_logger(logger: Logger) -> None:
     """Setup the logger for the provider modules with the appropriate level.
 
@@ -116,7 +111,8 @@
             level = logging.WARNING
         logger.debug('The logger is being set to level "%s"', level)
         logger.setLevel(level)
-=======
+
+
 class RefreshQueue(Queue):
     """A queue that replaces the oldest item with the new item being added when full.
 
@@ -175,5 +171,4 @@
     def notify_all(self) -> None:
         """Wake up all threads waiting for items on the queued."""
         with self.condition:
-            self.condition.notifyAll()
->>>>>>> ee65f69e
+            self.condition.notifyAll()