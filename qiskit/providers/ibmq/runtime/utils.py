# This code is part of Qiskit.
#
# (C) Copyright IBM 2020, 2021.
#
# This code is licensed under the Apache License, Version 2.0. You may
# obtain a copy of this license in the LICENSE.txt file in the root directory
# of this source tree or at http://www.apache.org/licenses/LICENSE-2.0.
#
# Any modifications or derivative works of this code must retain this
# copyright notice, and modified files need to carry a notice indicating
# that they have been altered from the originals.
# pylint: disable=method-hidden
# pylint: disable=too-many-return-statements

"""Utility functions for the runtime service."""

import json
from typing import Any, Callable, Dict
import base64
import io
import zlib
import inspect
import importlib

import numpy as np
try:
    import scipy.sparse
    HAS_SCIPY = True
except ImportError:
    HAS_SCIPY = False

from qiskit.result import Result
<<<<<<< HEAD
from qiskit.circuit import QuantumCircuit, qpy_serialization
from qiskit.circuit import ParameterExpression, Instruction

=======
from qiskit.circuit import QuantumCircuit
from qiskit.circuit import ParameterExpression, Instruction

# TODO: remove when Terra 0.18 is released.
from qiskit.version import VERSION as terra_version
if terra_version >= "0.18":
    from qiskit.circuit import qpy_serialization

>>>>>>> abc1fa38

def _serialize_and_encode(
        data: Any,
        serializer: Callable,
        compress: bool = True,
        **kwargs: Any
) -> str:
    """Serialize the input data and return the encoded string.

    Args:
        data: Data to be serialized.
        serializer: Function used to serialize data.
        compress: Whether to compress the serialized data.
        kwargs: Keyword arguments to pass to the serializer.

    Returns:
        String representation.
    """
    buff = io.BytesIO()
    serializer(buff, data, **kwargs)
    buff.seek(0)
    serialized_data = buff.read()
    buff.close()
    if compress:
        serialized_data = zlib.compress(serialized_data)
    return base64.standard_b64encode(serialized_data).decode("utf-8")


def _decode_and_deserialize(data: str, deserializer: Callable, decompress: bool = True) -> Any:
    """Decode and deserialize input data.

    Args:
        data: Data to be deserialized.
        deserializer: Function used to deserialize data.
        decompress: Whether to decompress.

    Returns:
        Deserialized data.
    """
    buff = io.BytesIO()
    decoded = base64.standard_b64decode(data)
    if decompress:
        decoded = zlib.decompress(decoded)
    buff.write(decoded)
    buff.seek(0)
    orig = deserializer(buff)
    buff.close()
    return orig


def deserialize_from_settings(mod_name: str, class_name: str, settings: Dict) -> Any:
    """Deserialize an object from its settings.

    Args:
        mod_name: Name of the module.
        class_name: Name of the class.
        settings: Object settings.

    Returns:
        Deserialized object.

    Raises:
        ValueError: If unable to find the class.
    """
    mod = importlib.import_module(mod_name)
    for name, clz in inspect.getmembers(mod, inspect.isclass):
        if name == class_name:
            return clz(**settings)
    raise ValueError(f"Unable to find class {class_name} in module {mod_name}")


class RuntimeEncoder(json.JSONEncoder):
    """JSON Encoder used by runtime service."""

    def default(self, obj: Any) -> Any:  # pylint: disable=arguments-differ
        if isinstance(obj, complex):
            return {'__type__': 'complex', '__value__': [obj.real, obj.imag]}
        if isinstance(obj, np.ndarray):
            value = _serialize_and_encode(obj, np.save, allow_pickle=False)
            return {'__type__': 'ndarray', '__value__': value}
        if isinstance(obj, set):
            return {'__type__': 'set', '__value__': list(obj)}
        if isinstance(obj, Result):
            return {'__type__': 'Result', '__value__': obj.to_dict()}
        if hasattr(obj, 'to_json'):
            return {'__type__': 'to_json', '__value__': obj.to_json()}
<<<<<<< HEAD
=======
        if HAS_SCIPY and isinstance(obj, scipy.sparse.spmatrix):
            value = _serialize_and_encode(obj, scipy.sparse.save_npz, compress=False)
            return {'__type__': 'spmatrix', '__value__': value}

        # TODO: remove when Terra 0.18 is released.
        if terra_version < "0.18":
            return super().default(obj)

>>>>>>> abc1fa38
        if isinstance(obj, QuantumCircuit):
            value = _serialize_and_encode(
                data=obj,
                serializer=lambda buff, data: qpy_serialization.dump(data, buff)
            )
            return {'__type__': 'QuantumCircuit', '__value__': value}
        if isinstance(obj, ParameterExpression):
            value = _serialize_and_encode(
                data=obj,
                serializer=qpy_serialization._write_parameter_expression,
                compress=False,
            )
            return {'__type__': 'ParameterExpression', '__value__': value}
        if isinstance(obj, Instruction):
            value = _serialize_and_encode(
                data=obj, serializer=qpy_serialization._write_instruction, compress=False)
            return {'__type__': 'Instruction', '__value__': value}
<<<<<<< HEAD
=======

        if hasattr(obj, "settings"):
            return {'__type__': 'settings',
                    '__module__': obj.__class__.__module__,
                    '__class__': obj.__class__.__name__,
                    '__value__': obj.settings}
>>>>>>> abc1fa38

        if hasattr(obj, "settings"):
            return {'__type__': 'settings',
                    '__module__': obj.__class__.__module__,
                    '__class__': obj.__class__.__name__,
                    '__value__': obj.settings}
        if HAS_SCIPY and isinstance(obj, scipy.sparse.spmatrix):
            value = _serialize_and_encode(obj, scipy.sparse.save_npz, compress=False)
            return {'__type__': 'spmatrix', '__value__': value}
        return super().default(obj)


class RuntimeDecoder(json.JSONDecoder):
    """JSON Decoder used by runtime service."""

    def __init__(self, *args: Any, **kwargs: Any):
        super().__init__(object_hook=self.object_hook, *args, **kwargs)

    def object_hook(self, obj: Any) -> Any:
        """Called to decode object."""
        if '__type__' in obj:
            obj_type = obj['__type__']
            obj_val = obj['__value__']

            if obj_type == 'complex':
                return obj_val[0] + 1j * obj_val[1]
            if obj_type == 'ndarray':
                return _decode_and_deserialize(obj_val, np.load)
            if obj_type == 'set':
                return set(obj_val)
            if obj_type == 'QuantumCircuit':
                return _decode_and_deserialize(obj_val, qpy_serialization.load)[0]
            if obj_type == 'ParameterExpression':
                return _decode_and_deserialize(
                    obj_val, qpy_serialization._read_parameter_expression, False)
            if obj_type == 'Instruction':
                return _decode_and_deserialize(
                    obj_val, qpy_serialization._read_instruction, False)
            if obj_type == 'settings':
                return deserialize_from_settings(
                    mod_name=obj['__module__'],
                    class_name=obj['__class__'],
                    settings=obj_val
                )
            if obj_type == 'Result':
                return Result.from_dict(obj_val)
            if obj_type == 'spmatrix':
                return _decode_and_deserialize(obj_val, scipy.sparse.load_npz, False)
            if obj_type == 'to_json':
                return obj_val
        return obj<|MERGE_RESOLUTION|>--- conflicted
+++ resolved
@@ -30,20 +30,9 @@
     HAS_SCIPY = False
 
 from qiskit.result import Result
-<<<<<<< HEAD
 from qiskit.circuit import QuantumCircuit, qpy_serialization
 from qiskit.circuit import ParameterExpression, Instruction
 
-=======
-from qiskit.circuit import QuantumCircuit
-from qiskit.circuit import ParameterExpression, Instruction
-
-# TODO: remove when Terra 0.18 is released.
-from qiskit.version import VERSION as terra_version
-if terra_version >= "0.18":
-    from qiskit.circuit import qpy_serialization
-
->>>>>>> abc1fa38
 
 def _serialize_and_encode(
         data: Any,
@@ -130,17 +119,6 @@
             return {'__type__': 'Result', '__value__': obj.to_dict()}
         if hasattr(obj, 'to_json'):
             return {'__type__': 'to_json', '__value__': obj.to_json()}
-<<<<<<< HEAD
-=======
-        if HAS_SCIPY and isinstance(obj, scipy.sparse.spmatrix):
-            value = _serialize_and_encode(obj, scipy.sparse.save_npz, compress=False)
-            return {'__type__': 'spmatrix', '__value__': value}
-
-        # TODO: remove when Terra 0.18 is released.
-        if terra_version < "0.18":
-            return super().default(obj)
-
->>>>>>> abc1fa38
         if isinstance(obj, QuantumCircuit):
             value = _serialize_and_encode(
                 data=obj,
@@ -158,16 +136,6 @@
             value = _serialize_and_encode(
                 data=obj, serializer=qpy_serialization._write_instruction, compress=False)
             return {'__type__': 'Instruction', '__value__': value}
-<<<<<<< HEAD
-=======
-
-        if hasattr(obj, "settings"):
-            return {'__type__': 'settings',
-                    '__module__': obj.__class__.__module__,
-                    '__class__': obj.__class__.__name__,
-                    '__value__': obj.settings}
->>>>>>> abc1fa38
-
         if hasattr(obj, "settings"):
             return {'__type__': 'settings',
                     '__module__': obj.__class__.__module__,
