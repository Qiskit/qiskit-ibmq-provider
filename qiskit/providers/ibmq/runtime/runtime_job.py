--- conflicted
+++ resolved
@@ -177,43 +177,6 @@
         self._set_status_and_error_message()
         return self._status
 
-<<<<<<< HEAD
-=======
-    def error_message(self) -> Optional[str]:
-        """Returns the reason if the job failed.
-
-        Returns:
-            Error message string or ``None``.
-        """
-        self._set_status_and_error_message()
-        return self._error_message
-
-    def wait_for_final_state(
-            self,
-            timeout: Optional[float] = None,
-            wait: float = 5
-    ) -> None:
-        """Poll the job status until it progresses to a final state such as ``DONE`` or ``ERROR``.
-
-        Args:
-            timeout: Seconds to wait for the job. If ``None``, wait indefinitely.
-            wait: Seconds between queries.
-
-        Raises:
-            JobTimeoutError: If the job does not reach a final state before the
-                specified timeout.
-        """
-        start_time = time.time()
-        status = self.status()
-        while status not in JOB_FINAL_STATES:
-            elapsed_time = time.time() - start_time
-            if timeout is not None and elapsed_time >= timeout:
-                raise JobTimeoutError(
-                    'Timeout while waiting for job {}.'.format(self.job_id()))
-            time.sleep(wait)
-            status = self.status()
-
->>>>>>> 4f6b7f69
     def stream_results(
             self,
             callback: Callable,
