--- conflicted
+++ resolved
@@ -161,11 +161,7 @@
 
         Note that each call to this method returns a new namespace instance and
         does not include any modification to the previous instance.
-<<<<<<< HEAD
-        
-=======
-
->>>>>>> 5bc1d7a6
+
         Returns:
             Program parameter namespace.
         """
@@ -308,11 +304,8 @@
             does not fail the validation if the namepsace has extraneous parameters.
 
         Raises:
-<<<<<<< HEAD
             IBMQInputValueError: if validation fails
-=======
-            IBMQInputValueError if validation fails
->>>>>>> 5bc1d7a6
+
         """
 
         # Iterate through the user's stored inputs
