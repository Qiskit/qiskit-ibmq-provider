# -*- coding: utf-8 -*-

# This code is part of Qiskit.
#
# (C) Copyright IBM 2017, 2018.
#
# This code is licensed under the Apache License, Version 2.0. You may
# obtain a copy of this license in the LICENSE.txt file in the root directory
# of this source tree or at http://www.apache.org/licenses/LICENSE-2.0.
#
# Any modifications or derivative works of this code must retain this
# copyright notice, and modified files need to carry a notice indicating
# that they have been altered from the originals.

"""Module for interfacing with an IBMQ Backend."""

import logging
import warnings

from typing import Dict, List, Union, Optional, Any
from datetime import datetime  # pylint: disable=unused-import
from marshmallow import ValidationError

from qiskit.qobj import Qobj
from qiskit.providers import BaseBackend, JobStatus
from qiskit.providers.models import (BackendStatus, BackendProperties,
                                     PulseDefaults, BackendConfiguration)

from .api.clients import AccountClient
from .api.exceptions import ApiError
from .apiconstants import ApiJobStatus, ApiJobKind
from .credentials import Credentials
from .exceptions import IBMQBackendError, IBMQBackendValueError
from .job import IBMQJob
from .utils import update_qobj_config

logger = logging.getLogger(__name__)


class IBMQBackend(BaseBackend):
    """Backend class interfacing with an IBMQ backend."""

    def __init__(
            self,
            configuration: BackendConfiguration,
            provider: 'AccountProvider',
            credentials: Credentials,
            api: AccountClient
    ) -> None:
        """Initialize remote backend for IBM Quantum Experience.

        Args:
            configuration (BackendConfiguration): configuration of backend.
            provider (AccountProvider): provider.
            credentials (Credentials): credentials.
            api (AccountClient):
                api for communicating with the Quantum Experience.
        """
        super().__init__(provider=provider, configuration=configuration)

        self._api = api
        self._credentials = credentials
        self.hub = credentials.hub
        self.group = credentials.group
        self.project = credentials.project

        # Attributes used by caching functions.
        self._properties = None
        self._defaults = None

    def run(self, qobj: Qobj, job_name: Optional[str] = None) -> IBMQJob:
        """Run a Qobj asynchronously.

        Args:
            qobj (Qobj): description of job.
            job_name (str): custom name to be assigned to the job. This job
                name can subsequently be used as a filter in the
                ``jobs()`` function call. Job names do not need to be unique.
                This parameter is ignored if IBM Q Experience v1 account is used.

        Returns:
            IBMQJob: an instance derived from BaseJob
        """
        # pylint: disable=arguments-differ
<<<<<<< HEAD
        kwargs = {}
        if isinstance(self._api, BaseClient):
            # Default to using object storage and websockets for new API.

            use_object_storage = self._configuration['allow_object_storage']
            kwargs = {'use_object_storage': use_object_storage,
                      'use_websockets': True}

=======
        kwargs = {'use_object_storage': True,
                  'use_websockets': True}
>>>>>>> 18aa470b
        job = IBMQJob(self, None, self._api, qobj=qobj, **kwargs)
        job.submit(job_name=job_name)

        return job

    def properties(
            self,
            refresh: bool = False,
            datetime: Optional[datetime] = None  # pylint: disable=redefined-outer-name
    ) -> Optional[BackendProperties]:
        """Return the online backend properties with optional filtering.

        Args:
            refresh (bool): if True, the return is via a QX API call.
                Otherwise, a cached version is returned.
            datetime (datetime.datetime): by specifying a datetime,
                this function returns an instance of the BackendProperties whose
                timestamp is closest to, but older than, the specified datetime.

        Returns:
            BackendProperties: The properties of the backend. If the backend has
                no properties to display, it returns ``None``.
        """
        # pylint: disable=arguments-differ
        if datetime:
            # Do not use cache for specific datetime properties.
            api_properties = self._api.backend_properties(self.name(), datetime=datetime)
            if not api_properties:
                return None
            return BackendProperties.from_dict(api_properties)

        if refresh or self._properties is None:
            api_properties = self._api.backend_properties(self.name())
            self._properties = BackendProperties.from_dict(api_properties)

        return self._properties

    def status(self) -> BackendStatus:
        """Return the online backend status.

        Returns:
            BackendStatus: The status of the backend.

        Raises:
            LookupError: If status for the backend can't be found.
            IBMQBackendError: If the status can't be formatted properly.
        """
        api_status = self._api.backend_status(self.name())

        try:
            return BackendStatus.from_dict(api_status)
        except ValidationError as ex:
            raise LookupError(
                "Couldn't get backend status: {0}".format(ex))

    def defaults(self, refresh: bool = False) -> Optional[PulseDefaults]:
        """Return the pulse defaults for the backend.

        Args:
            refresh (bool): if True, the return is via a QX API call.
                Otherwise, a cached version is returned.

        Returns:
            PulseDefaults: the pulse defaults for the backend. If the backend
                does not support defaults, it returns ``None``.
        """
        if not self.configuration().open_pulse:
            return None

        if refresh or self._defaults is None:
            api_defaults = self._api.backend_pulse_defaults(self.name())
            if api_defaults:
                self._defaults = PulseDefaults.from_dict(api_defaults)
            else:
                self._defaults = None

        return self._defaults

    def jobs(
            self,
            limit: int = 10,
            skip: int = 0,
            status: Optional[Union[JobStatus, str]] = None,
            job_name: Optional[str] = None,
            db_filter: Optional[Dict[str, Any]] = None
    ) -> List[IBMQJob]:
        """Return the jobs submitted to this backend.

        Return the jobs submitted to this backend, with optional filtering and
        pagination. Note that the API has a limit for the number of jobs
        returned in a single call, and this function might involve making
        several calls to the API. See also the `skip` parameter for more control
        over pagination.

        Note that jobs submitted with earlier versions of Qiskit
        (in particular, those that predate the Qobj format) are not included
        in the returned list.

        Args:
            limit (int): number of jobs to retrieve.
            skip (int): starting index for the job retrieval.
            status (None or qiskit.providers.JobStatus or str): only get jobs
                with this status, where status is e.g. `JobStatus.RUNNING` or
                `'RUNNING'`
            job_name (str): only get jobs with this job name.
            db_filter (dict): `loopback-based filter
                <https://loopback.io/doc/en/lb2/Querying-data.html>`_.
                This is an interface to a database ``where`` filter. Some
                examples of its usage are:

                Filter last five jobs with errors::

                   job_list = backend.jobs(limit=5, status=JobStatus.ERROR)

                Filter last five jobs with counts=1024, and counts for
                states ``00`` and ``11`` each exceeding 400::

                  cnts_filter = {'shots': 1024,
                                 'qasms.result.data.counts.00': {'gt': 400},
                                 'qasms.result.data.counts.11': {'gt': 400}}
                  job_list = backend.jobs(limit=5, db_filter=cnts_filter)

                Filter last five jobs from 30 days ago::

                   past_date = datetime.datetime.now() - datetime.timedelta(days=30)
                   date_filter = {'creationDate': {'lt': past_date.isoformat()}}
                   job_list = backend.jobs(limit=5, db_filter=date_filter)

        Returns:
            list(IBMQJob): list of IBMQJob instances

        Raises:
            IBMQBackendValueError: status keyword value unrecognized
        """
        # Build the filter for the query.
        backend_name = self.name()
        api_filter = {'backend.name': backend_name}
        if status:
            if isinstance(status, str):
                status = JobStatus[status]
            if status == JobStatus.RUNNING:
                this_filter = {'status': ApiJobStatus.RUNNING.value,
                               'infoQueue': {'exists': False}}
            elif status == JobStatus.QUEUED:
                this_filter = {'status': ApiJobStatus.RUNNING.value,
                               'infoQueue.status': 'PENDING_IN_QUEUE'}
            elif status == JobStatus.CANCELLED:
                this_filter = {'status': ApiJobStatus.CANCELLED.value}
            elif status == JobStatus.DONE:
                this_filter = {'status': ApiJobStatus.COMPLETED.value}
            elif status == JobStatus.ERROR:
                this_filter = {'status': {'regexp': '^ERROR'}}
            else:
                raise IBMQBackendValueError('unrecognized value for "status" keyword '
                                            'in job filter')
            api_filter.update(this_filter)

        if job_name:
            api_filter['name'] = job_name

        if db_filter:
            # status takes precedence over db_filter for same keys
            api_filter = {**db_filter, **api_filter}

        # Retrieve the requested number of jobs, using pagination. The API
        # might limit the number of jobs per request.
        job_responses = []
        current_page_limit = limit

        while True:
            job_page = self._api.list_jobs_statuses(limit=current_page_limit,
                                                    skip=skip,
                                                    extra_filter=api_filter)
            job_responses += job_page
            skip = skip + len(job_page)

            if not job_page:
                # Stop if there are no more jobs returned by the API.
                break

            if limit:
                if len(job_responses) >= limit:
                    # Stop if we have reached the limit.
                    break
                current_page_limit = limit - len(job_responses)
            else:
                current_page_limit = 0

        job_list = []
        for job_info in job_responses:
            kwargs = {}
            try:
                job_kind = ApiJobKind(job_info.get('kind', None))
            except ValueError:
                # Discard pre-qobj jobs.
                break

            kwargs['use_websockets'] = True
            if job_kind == ApiJobKind.QOBJECT_STORAGE:
                kwargs['use_object_storage'] = True

            job = IBMQJob(self, job_info.get('id'), self._api,
                          creation_date=job_info.get('creationDate'),
                          api_status=job_info.get('status'),
                          **kwargs)
            job_list.append(job)

        return job_list

    def retrieve_job(self, job_id: str) -> IBMQJob:
        """Return a job submitted to this backend.

        Args:
            job_id (str): the job id of the job to retrieve

        Returns:
            IBMQJob: class instance

        Raises:
            IBMQBackendError: if retrieval failed
        """
        try:
            job_info = self._api.job_get(job_id)

            # Check for generic errors.
            if 'error' in job_info:
                raise IBMQBackendError('Failed to get job "{}": {}'
                                       .format(job_id, job_info['error']))

            # Check for jobs from a different backend.
            job_backend_name = job_info['backend']['name']
            if job_backend_name != self.name():
                warnings.warn('Job "{}" belongs to another backend than the one queried. '
                              'The query was made on backend "{}", '
                              'but the job actually belongs to backend "{}".'
                              .format(job_id, self.name(), job_backend_name))
                raise IBMQBackendError('Failed to get job "{}": '
                                       'job does not belong to backend "{}".'
                                       .format(job_id, self.name()))

            # Check for pre-qobj jobs.
            kwargs = {}
            try:
                job_kind = ApiJobKind(job_info.get('kind', None))

                kwargs['use_websockets'] = True
                if job_kind == ApiJobKind.QOBJECT_STORAGE:
                    kwargs['use_object_storage'] = True

            except ValueError:
                warnings.warn('The result of job {} is in a no longer supported format. '
                              'Please send the job using Qiskit 0.8+.'.format(job_id),
                              DeprecationWarning)
                raise IBMQBackendError('Failed to get job "{}": {}'
                                       .format(job_id, 'job in pre-qobj format'))
        except ApiError as ex:
            raise IBMQBackendError('Failed to get job "{}": {}'
                                   .format(job_id, str(ex)))

        job = IBMQJob(self, job_info.get('id'), self._api,
                      creation_date=job_info.get('creationDate'),
                      api_status=job_info.get('status'),
                      **kwargs)

        return job

    def __repr__(self) -> str:
        credentials_info = ''
        if self.hub:
            credentials_info = "hub='{}', group='{}', project='{}'".format(
                self.hub, self.group, self.project)
        return "<{}('{}') from IBMQ({})>".format(
            self.__class__.__name__, self.name(), credentials_info)


class IBMQSimulator(IBMQBackend):
    """Backend class interfacing with an IBMQ simulator."""

    def properties(
            self,
            refresh: bool = False,
            datetime: Optional[datetime] = None  # pylint: disable=redefined-outer-name
    ) -> None:
        """Return the online backend properties.

        Returns:
            None
        """
        return None

    def run(
            self,
            qobj: Qobj,
            backend_options: Optional[Dict] = None,
            noise_model: Any = None,
            job_name: Optional[str] = None
    ) -> IBMQJob:
        """Run qobj asynchronously.

        Args:
            qobj (Qobj): description of job
            backend_options (dict): backend options
            noise_model (NoiseModel): noise model
            job_name (str): custom name to be assigned to the job

        Returns:
            IBMQJob: an instance derived from BaseJob
        """
        # pylint: disable=arguments-differ
        qobj = update_qobj_config(qobj, backend_options, noise_model)
        return super(IBMQSimulator, self).run(qobj, job_name)<|MERGE_RESOLUTION|>--- conflicted
+++ resolved
@@ -82,19 +82,10 @@
             IBMQJob: an instance derived from BaseJob
         """
         # pylint: disable=arguments-differ
-<<<<<<< HEAD
-        kwargs = {}
-        if isinstance(self._api, BaseClient):
-            # Default to using object storage and websockets for new API.
-
-            use_object_storage = self._configuration['allow_object_storage']
-            kwargs = {'use_object_storage': use_object_storage,
-                      'use_websockets': True}
-
-=======
-        kwargs = {'use_object_storage': True,
+        use_object_storage = self._configuration['allow_object_storage']
+        kwargs = {'use_object_storage': use_object_storage,
                   'use_websockets': True}
->>>>>>> 18aa470b
+
         job = IBMQJob(self, None, self._api, qobj=qobj, **kwargs)
         job.submit(job_name=job_name)
 
