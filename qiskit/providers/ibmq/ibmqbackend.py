--- conflicted
+++ resolved
@@ -29,12 +29,10 @@
 from qiskit.tools.events.pubsub import Publisher
 
 from .api.clients import AccountClient
-<<<<<<< HEAD
 from .api.exceptions import ApiError
 from .apiconstants import ApiJobStatus
-=======
->>>>>>> 2b2b27fe
 from .credentials import Credentials
+from .exceptions import IBMQBackendError
 from .job import IBMQJob
 from .utils import update_qobj_config
 
@@ -266,93 +264,12 @@
         Raises:
             IBMQBackendValueError: status keyword value unrecognized
         """
-<<<<<<< HEAD
-        # Build the filter for the query.
-        backend_name = self.name()
-        api_filter = {'backend.name': backend_name}
-        if status:
-            if isinstance(status, str):
-                status = JobStatus[status]
-            if status == JobStatus.RUNNING:
-                this_filter = {'status': ApiJobStatus.RUNNING.value,
-                               'infoQueue': {'exists': False}}
-            elif status == JobStatus.QUEUED:
-                this_filter = {'status': ApiJobStatus.RUNNING.value,
-                               'infoQueue.status': 'PENDING_IN_QUEUE'}
-            elif status == JobStatus.CANCELLED:
-                this_filter = {'status': ApiJobStatus.CANCELLED.value}
-            elif status == JobStatus.DONE:
-                this_filter = {'status': ApiJobStatus.COMPLETED.value}
-            elif status == JobStatus.ERROR:
-                this_filter = {'status': {'regexp': '^ERROR'}}
-            else:
-                raise IBMQBackendValueError('unrecognized value for "status" keyword '
-                                            'in job filter')
-            api_filter.update(this_filter)
-
-        if job_name:
-            api_filter['name'] = job_name
-
-        if db_filter:
-            # status takes precedence over db_filter for same keys
-            api_filter = {**db_filter, **api_filter}
-
-        # Retrieve the requested number of jobs, using pagination. The API
-        # might limit the number of jobs per request.
-        job_responses = []
-        current_page_limit = limit
-
-        while True:
-            job_page = self._api.list_jobs_statuses(limit=current_page_limit,
-                                                    skip=skip,
-                                                    extra_filter=api_filter)
-            job_responses += job_page
-            skip = skip + len(job_page)
-
-            if not job_page:
-                # Stop if there are no more jobs returned by the API.
-                break
-
-            if limit:
-                if len(job_responses) >= limit:
-                    # Stop if we have reached the limit.
-                    break
-                current_page_limit = limit - len(job_responses)
-            else:
-                current_page_limit = 0
-
-        job_list = []
-        for job_info in job_responses:
-            if 'kind' not in job_info:
-                # Discard pre-qobj jobs.
-                continue
-
-            job_id = job_info.get('id', "")
-            try:
-                # TODO Extract job name from job_info instead of passing it in
-                # once it becomes available from the API.
-                job_info.update({
-                    'backend_obj': self,
-                    'api': self._api,
-                    'name': job_name
-                })
-                job = IBMQJob.from_dict(job_info)
-            except ModelValidationError:
-                warnings.warn('Discarding job "{}" because it contains invalid data.'
-                              .format(job_id))
-                continue
-
-            job_list.append(job)
-
-        return job_list
-=======
         warnings.warn('backend.jobs() is deprecated and will be removed after '
                       '0.5. Please use provider.backends.jobs(backend_name='
                       '"{}") instead.'.format(self.name()), DeprecationWarning)
 
         return self._provider.backends.jobs(
             limit, skip, self.name(), status, job_name, db_filter)
->>>>>>> 2b2b27fe
 
     def retrieve_job(self, job_id: str) -> IBMQJob:
         """Return a job submitted to this backend.
@@ -366,55 +283,10 @@
         Raises:
             IBMQBackendError: if retrieval failed
         """
-<<<<<<< HEAD
-        try:
-            job_info = self._api.job_get(job_id)
-
-            # Check for generic errors.
-            if 'error' in job_info:
-                raise IBMQBackendError('Failed to get job "{}": {}'
-                                       .format(job_id, job_info['error']))
-
-            # Check for jobs from a different backend.
-            job_backend_name = job_info['backend']['name']
-            if job_backend_name != self.name():
-                warnings.warn('Job "{}" belongs to another backend than the one queried. '
-                              'The query was made on backend "{}", '
-                              'but the job actually belongs to backend "{}".'
-                              .format(job_id, self.name(), job_backend_name))
-                raise IBMQBackendError('Failed to get job "{}": '
-                                       'job does not belong to backend "{}".'
-                                       .format(job_id, self.name()))
-
-            # Check for pre-qobj jobs.
-            if 'kind' not in job_info:
-                warnings.warn('The result of job {} is in a no longer supported format. '
-                              'Please send the job using Qiskit 0.8+.'.format(job_id),
-                              DeprecationWarning)
-                raise IBMQBackendError('Failed to get job "{}": {}'
-                                       .format(job_id, 'job in pre-qobj format'))
-
-        except ApiError as ex:
-            raise IBMQBackendError('Failed to get job "{}": {}'
-                                   .format(job_id, str(ex)))
-
-        try:
-            job_info.update({
-                'backend_obj': self,
-                'api': self._api
-            })
-            job = IBMQJob.from_dict(job_info)
-        except ModelValidationError as ex:
-            raise IBMQBackendError('Failed to get job "{}": {}'
-                                   .format(job_id, str(ex)))
-
-        return job
-=======
         warnings.warn('backend.retrieve_job() is deprecated and will be removed'
                       'after 0.5. Please use provider.backends.retrieve_job()'
                       'instead.', DeprecationWarning)
         return self._provider.backends.retrieve_job(job_id)
->>>>>>> 2b2b27fe
 
     def __repr__(self) -> str:
         credentials_info = ''
