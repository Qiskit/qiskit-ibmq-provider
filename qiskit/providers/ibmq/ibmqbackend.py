--- conflicted
+++ resolved
@@ -68,11 +68,7 @@
         self._properties = None
         self._defaults = None
 
-<<<<<<< HEAD
-    def run(self, qobj, job_name=None):
-=======
-    def run(self, qobj: Qobj) -> IBMQJob:
->>>>>>> 00f13c1b
+    def run(self, qobj: Qobj, job_name: str) -> IBMQJob:
         """Run a Qobj asynchronously.
 
         Args:
@@ -176,17 +172,14 @@
 
         return self._defaults
 
-<<<<<<< HEAD
-    def jobs(self, limit=10, skip=0, status=None, job_name=None, db_filter=None):
-=======
     def jobs(
             self,
             limit: int = 10,
             skip: int = 0,
             status: Optional[Union[JobStatus, str]] = None,
+            job_name: Optional[str] = None,
             db_filter: Optional[Dict[str, Any]] = None
     ) -> List[IBMQJob]:
->>>>>>> 00f13c1b
         """Return the jobs submitted to this backend.
 
         Return the jobs submitted to this backend, with optional filtering and
@@ -394,16 +387,13 @@
         """
         return None
 
-<<<<<<< HEAD
-    def run(self, qobj, backend_options=None, noise_model=None, job_name=None):
-=======
     def run(
             self,
             qobj: Qobj,
             backend_options: Optional[Dict] = None,
-            noise_model=None
+            noise_model=None,
+            job_name: Optional[str] = None
     ) -> IBMQJob:
->>>>>>> 00f13c1b
         """Run qobj asynchronously.
 
         Args:
