# -*- coding: utf-8 -*-

# This code is part of Qiskit.
#
# (C) Copyright IBM 2017, 2018.
#
# This code is licensed under the Apache License, Version 2.0. You may
# obtain a copy of this license in the LICENSE.txt file in the root directory
# of this source tree or at http://www.apache.org/licenses/LICENSE-2.0.
#
# Any modifications or derivative works of this code must retain this
# copyright notice, and modified files need to carry a notice indicating
# that they have been altered from the originals.

"""Module for interfacing with an IBMQ Backend."""

import logging
import warnings

from typing import Dict, List, Union, Optional, Any
from datetime import datetime  # pylint: disable=unused-import
from marshmallow import ValidationError

from qiskit.qobj import Qobj
from qiskit.providers import BaseBackend, JobStatus, JobError
from qiskit.providers.models import (BackendStatus, BackendProperties,
                                     PulseDefaults, BackendConfiguration)

<<<<<<< HEAD
from .api import ApiError, IBMQConnector
from .api_v2.clients import BaseClient, AccountClient
from .apiconstants import ApiJobStatus
=======
from .api.clients import AccountClient
from .api.exceptions import ApiError
from .apiconstants import ApiJobStatus, ApiJobKind
>>>>>>> 4c86b673
from .credentials import Credentials
from .exceptions import IBMQBackendError, IBMQBackendValueError
from .job import IBMQJob
from .utils import update_qobj_config

logger = logging.getLogger(__name__)


class IBMQBackend(BaseBackend):
    """Backend class interfacing with an IBMQ backend."""

    def __init__(
            self,
            configuration: BackendConfiguration,
            provider: 'AccountProvider',
            credentials: Credentials,
            api: AccountClient
    ) -> None:
        """Initialize remote backend for IBM Quantum Experience.

        Args:
            configuration (BackendConfiguration): configuration of backend.
            provider (AccountProvider): provider.
            credentials (Credentials): credentials.
            api (AccountClient):
                api for communicating with the Quantum Experience.
        """
        super().__init__(provider=provider, configuration=configuration)

        self._api = api
        self._credentials = credentials
        self.hub = credentials.hub
        self.group = credentials.group
        self.project = credentials.project

        # Attributes used by caching functions.
        self._properties = None
        self._defaults = None

    def run(self, qobj: Qobj, job_name: Optional[str] = None) -> IBMQJob:
        """Run a Qobj asynchronously.

        Args:
            qobj (Qobj): description of job.
            job_name (str): custom name to be assigned to the job. This job
                name can subsequently be used as a filter in the
                ``jobs()`` function call. Job names do not need to be unique.

        Returns:
            IBMQJob: an instance derived from BaseJob
        """
        # pylint: disable=arguments-differ
<<<<<<< HEAD

        job = IBMQJob(self, None, self._api, qobj=qobj)
=======
        kwargs = {'use_object_storage': True,
                  'use_websockets': True}
        job = IBMQJob(self, None, self._api, qobj=qobj, **kwargs)
>>>>>>> 4c86b673
        job.submit(job_name=job_name)
        return job

    def properties(
            self,
            refresh: bool = False,
            datetime: Optional[datetime] = None  # pylint: disable=redefined-outer-name
    ) -> Optional[BackendProperties]:
        """Return the online backend properties with optional filtering.

        Args:
            refresh (bool): if True, the return is via a QX API call.
                Otherwise, a cached version is returned.
            datetime (datetime.datetime): by specifying a datetime,
                this function returns an instance of the BackendProperties whose
                timestamp is closest to, but older than, the specified datetime.

        Returns:
            BackendProperties: The properties of the backend. If the backend has
                no properties to display, it returns ``None``.
        """
        # pylint: disable=arguments-differ
        if datetime:
            # Do not use cache for specific datetime properties.
            api_properties = self._api.backend_properties(self.name(), datetime=datetime)
            if not api_properties:
                return None
            return BackendProperties.from_dict(api_properties)

        if refresh or self._properties is None:
            api_properties = self._api.backend_properties(self.name())
            self._properties = BackendProperties.from_dict(api_properties)

        return self._properties

    def status(self) -> BackendStatus:
        """Return the online backend status.

        Returns:
            BackendStatus: The status of the backend.

        Raises:
            LookupError: If status for the backend can't be found.
            IBMQBackendError: If the status can't be formatted properly.
        """
        api_status = self._api.backend_status(self.name())

        try:
            return BackendStatus.from_dict(api_status)
        except ValidationError as ex:
            raise LookupError(
                "Couldn't get backend status: {0}".format(ex))

    def defaults(self, refresh: bool = False) -> Optional[PulseDefaults]:
        """Return the pulse defaults for the backend.

        Args:
            refresh (bool): if True, the return is via a QX API call.
                Otherwise, a cached version is returned.

        Returns:
            PulseDefaults: the pulse defaults for the backend. If the backend
                does not support defaults, it returns ``None``.
        """
        if not self.configuration().open_pulse:
            return None

        if refresh or self._defaults is None:
            api_defaults = self._api.backend_pulse_defaults(self.name())
            if api_defaults:
                self._defaults = PulseDefaults.from_dict(api_defaults)
            else:
                self._defaults = None

        return self._defaults

    def jobs(
            self,
            limit: int = 10,
            skip: int = 0,
            status: Optional[Union[JobStatus, str]] = None,
            job_name: Optional[str] = None,
            db_filter: Optional[Dict[str, Any]] = None
    ) -> List[IBMQJob]:
        """Return the jobs submitted to this backend.

        Return the jobs submitted to this backend, with optional filtering and
        pagination. Note that the API has a limit for the number of jobs
        returned in a single call, and this function might involve making
        several calls to the API. See also the `skip` parameter for more control
        over pagination.

        Note that jobs submitted with earlier versions of Qiskit
        (in particular, those that predate the Qobj format) are not included
        in the returned list.

        Args:
            limit (int): number of jobs to retrieve.
            skip (int): starting index for the job retrieval.
            status (None or qiskit.providers.JobStatus or str): only get jobs
                with this status, where status is e.g. `JobStatus.RUNNING` or
                `'RUNNING'`
            job_name (str): only get jobs with this job name.
            db_filter (dict): `loopback-based filter
                <https://loopback.io/doc/en/lb2/Querying-data.html>`_.
                This is an interface to a database ``where`` filter. Some
                examples of its usage are:

                Filter last five jobs with errors::

                   job_list = backend.jobs(limit=5, status=JobStatus.ERROR)

                Filter last five jobs with counts=1024, and counts for
                states ``00`` and ``11`` each exceeding 400::

                  cnts_filter = {'shots': 1024,
                                 'qasms.result.data.counts.00': {'gt': 400},
                                 'qasms.result.data.counts.11': {'gt': 400}}
                  job_list = backend.jobs(limit=5, db_filter=cnts_filter)

                Filter last five jobs from 30 days ago::

                   past_date = datetime.datetime.now() - datetime.timedelta(days=30)
                   date_filter = {'creationDate': {'lt': past_date.isoformat()}}
                   job_list = backend.jobs(limit=5, db_filter=date_filter)

        Returns:
            list(IBMQJob): list of IBMQJob instances

        Raises:
            IBMQBackendValueError: status keyword value unrecognized
        """
        # Build the filter for the query.
        backend_name = self.name()
        api_filter = {'backend.name': backend_name}
        if status:
            if isinstance(status, str):
                status = JobStatus[status]
            if status == JobStatus.RUNNING:
                this_filter = {'status': ApiJobStatus.RUNNING.value,
                               'infoQueue': {'exists': False}}
            elif status == JobStatus.QUEUED:
                this_filter = {'status': ApiJobStatus.RUNNING.value,
                               'infoQueue.status': 'PENDING_IN_QUEUE'}
            elif status == JobStatus.CANCELLED:
                this_filter = {'status': ApiJobStatus.CANCELLED.value}
            elif status == JobStatus.DONE:
                this_filter = {'status': ApiJobStatus.COMPLETED.value}
            elif status == JobStatus.ERROR:
                this_filter = {'status': {'regexp': '^ERROR'}}
            else:
                raise IBMQBackendValueError('unrecognized value for "status" keyword '
                                            'in job filter')
            api_filter.update(this_filter)

        if job_name:
            api_filter['name'] = job_name

        if db_filter:
            # status takes precedence over db_filter for same keys
            api_filter = {**db_filter, **api_filter}

        # Retrieve the requested number of jobs, using pagination. The API
        # might limit the number of jobs per request.
        job_responses = []
        current_page_limit = limit

        while True:
            job_page = self._api.list_jobs_statuses(limit=current_page_limit,
                                                    skip=skip,
                                                    extra_filter=api_filter)
            job_responses += job_page
            skip = skip + len(job_page)

            if not job_page:
                # Stop if there are no more jobs returned by the API.
                break

            if limit:
                if len(job_responses) >= limit:
                    # Stop if we have reached the limit.
                    break
                current_page_limit = limit - len(job_responses)
            else:
                current_page_limit = 0

        job_list = []
        for job_info in job_responses:
            if 'kind' not in job_info:
                # Discard pre-qobj jobs.
                break

<<<<<<< HEAD
            job_id = job_info.pop('id', "")
            try:
                job = IBMQJob(self, job_id, self._api, **job_info)
            except JobError:
                warnings.warn('Discarding job "{}" because it contains invalid data.'
                              .format(job_id))
                break
=======
            kwargs['use_websockets'] = True
            if job_kind == ApiJobKind.QOBJECT_STORAGE:
                kwargs['use_object_storage'] = True
>>>>>>> 4c86b673

            job_list.append(job)

        return job_list

    def retrieve_job(self, job_id: str) -> IBMQJob:
        """Return a job submitted to this backend.

        Args:
            job_id (str): the job id of the job to retrieve

        Returns:
            IBMQJob: class instance

        Raises:
            IBMQBackendError: if retrieval failed
        """
        try:
<<<<<<< HEAD
            job_info = self._api.get_job(job_id)
=======
            job_info = self._api.job_get(job_id)

            # Check for generic errors.
            if 'error' in job_info:
                raise IBMQBackendError('Failed to get job "{}": {}'
                                       .format(job_id, job_info['error']))

            # Check for jobs from a different backend.
            job_backend_name = job_info['backend']['name']
            if job_backend_name != self.name():
                warnings.warn('Job "{}" belongs to another backend than the one queried. '
                              'The query was made on backend "{}", '
                              'but the job actually belongs to backend "{}".'
                              .format(job_id, self.name(), job_backend_name))
                raise IBMQBackendError('Failed to get job "{}": '
                                       'job does not belong to backend "{}".'
                                       .format(job_id, self.name()))

            # Check for pre-qobj jobs.
            kwargs = {}
            try:
                job_kind = ApiJobKind(job_info.get('kind', None))

                kwargs['use_websockets'] = True
                if job_kind == ApiJobKind.QOBJECT_STORAGE:
                    kwargs['use_object_storage'] = True

            except ValueError:
                warnings.warn('The result of job {} is in a no longer supported format. '
                              'Please send the job using Qiskit 0.8+.'.format(job_id),
                              DeprecationWarning)
                raise IBMQBackendError('Failed to get job "{}": {}'
                                       .format(job_id, 'job in pre-qobj format'))
>>>>>>> 4c86b673
        except ApiError as ex:
            raise IBMQBackendError('Failed to get job "{}": {}'
                                   .format(job_id, str(ex)))

        # Check for generic errors.
        if 'error' in job_info:
            raise IBMQBackendError('Failed to get job "{}": {}'
                                   .format(job_id, job_info['error']))

        # Check for jobs from a different backend.
        job_backend_name = job_info['backend']['name']
        if job_backend_name != self.name():
            warnings.warn('Job "{}" belongs to another backend than the one queried. '
                          'The query was made on backend "{}", '
                          'but the job actually belongs to backend "{}".'
                          .format(job_id, self.name(), job_backend_name))
            raise IBMQBackendError('Failed to get job "{}": '
                                   'job does not belong to backend "{}".'
                                   .format(job_id, self.name()))

        # Check for pre-qobj jobs.
        if 'kind' not in job_info:
            warnings.warn('The result of job {} is in a no longer supported format. '
                          'Please send the job using Qiskit 0.8+.'.format(job_id),
                          DeprecationWarning)
            raise IBMQBackendError('Failed to get job "{}": {}'
                                   .format(job_id, 'job in pre-qobj format'))

        # Remove keywords to be passed directly to IBMQJob
        job_info.pop('id', None)
        job_info.pop('backend', None)

        try:
            job = IBMQJob(self, job_id, self._api, **job_info)
        except JobError as err:
            raise IBMQBackendError(str(err))

        return job

    def __repr__(self) -> str:
        credentials_info = ''
        if self.hub:
            credentials_info = "hub='{}', group='{}', project='{}'".format(
                self.hub, self.group, self.project)
        return "<{}('{}') from IBMQ({})>".format(
            self.__class__.__name__, self.name(), credentials_info)


class IBMQSimulator(IBMQBackend):
    """Backend class interfacing with an IBMQ simulator."""

    def properties(
            self,
            refresh: bool = False,
            datetime: Optional[datetime] = None  # pylint: disable=redefined-outer-name
    ) -> None:
        """Return the online backend properties.

        Returns:
            None
        """
        return None

    def run(
            self,
            qobj: Qobj,
            backend_options: Optional[Dict] = None,
            noise_model: Any = None,
            job_name: Optional[str] = None
    ) -> IBMQJob:
        """Run qobj asynchronously.

        Args:
            qobj (Qobj): description of job
            backend_options (dict): backend options
            noise_model (NoiseModel): noise model
            job_name (str): custom name to be assigned to the job

        Returns:
            IBMQJob: an instance derived from BaseJob
        """
        # pylint: disable=arguments-differ
        qobj = update_qobj_config(qobj, backend_options, noise_model)
        return super(IBMQSimulator, self).run(qobj, job_name)<|MERGE_RESOLUTION|>--- conflicted
+++ resolved
@@ -26,15 +26,10 @@
 from qiskit.providers.models import (BackendStatus, BackendProperties,
                                      PulseDefaults, BackendConfiguration)
 
-<<<<<<< HEAD
-from .api import ApiError, IBMQConnector
-from .api_v2.clients import BaseClient, AccountClient
-from .apiconstants import ApiJobStatus
-=======
+from .api import ApiError
 from .api.clients import AccountClient
 from .api.exceptions import ApiError
 from .apiconstants import ApiJobStatus, ApiJobKind
->>>>>>> 4c86b673
 from .credentials import Credentials
 from .exceptions import IBMQBackendError, IBMQBackendValueError
 from .job import IBMQJob
@@ -87,14 +82,8 @@
             IBMQJob: an instance derived from BaseJob
         """
         # pylint: disable=arguments-differ
-<<<<<<< HEAD
 
         job = IBMQJob(self, None, self._api, qobj=qobj)
-=======
-        kwargs = {'use_object_storage': True,
-                  'use_websockets': True}
-        job = IBMQJob(self, None, self._api, qobj=qobj, **kwargs)
->>>>>>> 4c86b673
         job.submit(job_name=job_name)
         return job
 
@@ -287,7 +276,6 @@
                 # Discard pre-qobj jobs.
                 break
 
-<<<<<<< HEAD
             job_id = job_info.pop('id', "")
             try:
                 job = IBMQJob(self, job_id, self._api, **job_info)
@@ -295,11 +283,6 @@
                 warnings.warn('Discarding job "{}" because it contains invalid data.'
                               .format(job_id))
                 break
-=======
-            kwargs['use_websockets'] = True
-            if job_kind == ApiJobKind.QOBJECT_STORAGE:
-                kwargs['use_object_storage'] = True
->>>>>>> 4c86b673
 
             job_list.append(job)
 
@@ -318,43 +301,7 @@
             IBMQBackendError: if retrieval failed
         """
         try:
-<<<<<<< HEAD
-            job_info = self._api.get_job(job_id)
-=======
             job_info = self._api.job_get(job_id)
-
-            # Check for generic errors.
-            if 'error' in job_info:
-                raise IBMQBackendError('Failed to get job "{}": {}'
-                                       .format(job_id, job_info['error']))
-
-            # Check for jobs from a different backend.
-            job_backend_name = job_info['backend']['name']
-            if job_backend_name != self.name():
-                warnings.warn('Job "{}" belongs to another backend than the one queried. '
-                              'The query was made on backend "{}", '
-                              'but the job actually belongs to backend "{}".'
-                              .format(job_id, self.name(), job_backend_name))
-                raise IBMQBackendError('Failed to get job "{}": '
-                                       'job does not belong to backend "{}".'
-                                       .format(job_id, self.name()))
-
-            # Check for pre-qobj jobs.
-            kwargs = {}
-            try:
-                job_kind = ApiJobKind(job_info.get('kind', None))
-
-                kwargs['use_websockets'] = True
-                if job_kind == ApiJobKind.QOBJECT_STORAGE:
-                    kwargs['use_object_storage'] = True
-
-            except ValueError:
-                warnings.warn('The result of job {} is in a no longer supported format. '
-                              'Please send the job using Qiskit 0.8+.'.format(job_id),
-                              DeprecationWarning)
-                raise IBMQBackendError('Failed to get job "{}": {}'
-                                       .format(job_id, 'job in pre-qobj format'))
->>>>>>> 4c86b673
         except ApiError as ex:
             raise IBMQBackendError('Failed to get job "{}": {}'
                                    .format(job_id, str(ex)))
@@ -376,6 +323,7 @@
                                    .format(job_id, self.name()))
 
         # Check for pre-qobj jobs.
+        # TODO need ot check job_kind == ApiJobKind.QOBJECT_STORAGE
         if 'kind' not in job_info:
             warnings.warn('The result of job {} is in a no longer supported format. '
                           'Please send the job using Qiskit 0.8+.'.format(job_id),
