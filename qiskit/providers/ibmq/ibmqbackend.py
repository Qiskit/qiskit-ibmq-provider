--- conflicted
+++ resolved
@@ -24,12 +24,7 @@
 from qiskit.providers.basebackend import BaseBackend  # type: ignore[attr-defined]
 from qiskit.providers.jobstatus import JobStatus
 from qiskit.providers.models import (BackendStatus, BackendProperties,
-<<<<<<< HEAD
-                                     PulseDefaults, BackendConfiguration, GateConfig)
-=======
                                      PulseDefaults, GateConfig)
-from qiskit.validation.exceptions import ModelValidationError
->>>>>>> 7ab7f7c5
 from qiskit.tools.events.pubsub import Publisher
 from qiskit.providers.models import (QasmBackendConfiguration,
                                      PulseBackendConfiguration)
