# -*- coding: utf-8 -*-

# This code is part of Qiskit.
#
# (C) Copyright IBM 2017, 2020.
#
# This code is licensed under the Apache License, Version 2.0. You may
# obtain a copy of this license in the LICENSE.txt file in the root directory
# of this source tree or at http://www.apache.org/licenses/LICENSE-2.0.
#
# Any modifications or derivative works of this code must retain this
# copyright notice, and modified files need to carry a notice indicating
# that they have been altered from the originals.

"""Queue information for a job."""

from typing import Any, Optional
from datetime import datetime
from types import SimpleNamespace

<<<<<<< HEAD
import arrow

=======
from qiskit.validation import BaseModel, bind_schema

from ..utils import utc_to_local, duration_difference
from ..api.rest.validation import InfoQueueResponseSchema
from ..apiconstants import ApiJobStatus
>>>>>>> 7ab7f7c5
from .utils import api_status_to_job_status


class QueueInfo(SimpleNamespace):
    """Queue information for a job.

    Attributes:
        position: Job position in the queue within the scope of the provider.
        estimated_start_time: Estimated start time for the job, in UTC.
        estimated_complete_time: Estimated completion time for the job, in UTC.
        hub_priority: Dynamic priority for the hub the job is in.
        group_priority: Dynamic priority for the group the job is in.
        project_priority: Dynamic priority for the project the job is in.
        job_id: Job ID.
    """

    def __init__(
            self,
            position: Optional[int] = None,
            status: Optional[str] = None,
            estimated_start_time: Optional[datetime] = None,
            estimated_complete_time: Optional[datetime] = None,
            hub_priority: Optional[float] = None,
            group_priority: Optional[float] = None,
            project_priority: Optional[float] = None,
            job_id: Optional[str] = None,
            **kwargs: Any
    ) -> None:
        """QueueInfo constructor.

        Args:
            position: Position in the queue.
            status: Job status.
            estimated_start_time: Estimated start time for the job, in UTC.
            estimated_complete_time: Estimated complete time for the job, in UTC.
            hub_priority: Dynamic priority for the hub.
            group_priority: Dynamic priority for the group.
            project_priority: Dynamic priority for the project.
            job_id: Job ID.
            kwargs: Additional attributes.
        """
        self.position = position
        self._status = status
        self.estimated_start_time = estimated_start_time
        self.estimated_complete_time = estimated_complete_time
        self.hub_priority = hub_priority
        self.group_priority = group_priority
        self.project_priority = project_priority
        self.job_id = job_id

        super().__init__(**kwargs)

    def __repr__(self) -> str:
        """Return the string representation of ``QueueInfo``.

        Note:
            The estimated start and end time are displayed in local time
            for convenience.

        Returns:
            A string representation of ``QueueInfo``.

        Raises:
            TypeError: If the `estimated_start_time` or `estimated_end_time`
                value is not valid.
        """
        status = api_status_to_job_status(self._status).name \
            if self._status else self._get_value(self._status)
        est_start_time = utc_to_local(self.estimated_start_time).isoformat() \
            if self.estimated_start_time else self._get_value(self.estimated_start_time)
        est_complete_time = utc_to_local(self.estimated_complete_time).isoformat() \
            if self.estimated_complete_time else self._get_value(self.estimated_complete_time)

        queue_info = [
            "job_id='{}'".format(self._get_value(self.job_id)),
            "_status='{}'".format(self._get_value(status)),
            "estimated_start_time='{}'".format(est_start_time),
            "estimated_complete_time='{}'".format(est_complete_time),
            "position={}".format(self._get_value(self.position)),
            "hub_priority={}".format(self._get_value(self.hub_priority)),
            "group_priority={}".format(self._get_value(self.group_priority)),
            "project_priority={}".format(self._get_value(self.project_priority))
        ]

        return "<{}({})>".format(self.__class__.__name__, ', '.join(queue_info))

    def format(self) -> str:
        """Build a user-friendly report for the job queue information.

        Returns:
             The job queue information report.
        """
        status = api_status_to_job_status(self._status).value \
            if self._status else self._get_value(self._status)
        est_start_time = duration_difference(self.estimated_start_time) \
            if self.estimated_start_time else self._get_value(self.estimated_start_time)
        est_complete_time = duration_difference(self.estimated_complete_time) \
            if self.estimated_complete_time else self._get_value(self.estimated_complete_time)

        queue_info = [
            "Job {} queue information:".format(self._get_value(self.job_id)),
            "    queue position: {}".format(self._get_value(self.position)),
            "    status: {}".format(status),
            "    estimated start time: {}".format(est_start_time),
            "    estimated completion time: {}".format(est_complete_time),
            "    hub priority: {}".format(self._get_value(self.hub_priority)),
            "    group priority: {}".format(self._get_value(self.group_priority)),
            "    project priority: {}".format(self._get_value(self.project_priority))
        ]

        return '\n'.join(queue_info)

    def _get_value(self, value: Optional[Any], default_value: str = 'unknown') -> Optional[Any]:
        """Return the input value if it exists or the default.

        Returns:
            The input value if it is not ``None``, else the input default value.
        """
        return value or default_value<|MERGE_RESOLUTION|>--- conflicted
+++ resolved
@@ -18,16 +18,9 @@
 from datetime import datetime
 from types import SimpleNamespace
 
-<<<<<<< HEAD
-import arrow
-
-=======
-from qiskit.validation import BaseModel, bind_schema
-
 from ..utils import utc_to_local, duration_difference
 from ..api.rest.validation import InfoQueueResponseSchema
 from ..apiconstants import ApiJobStatus
->>>>>>> 7ab7f7c5
 from .utils import api_status_to_job_status
 
 
