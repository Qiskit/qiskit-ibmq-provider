# -*- coding: utf-8 -*-

# This code is part of Qiskit.
#
# (C) Copyright IBM 2019.
#
# This code is licensed under the Apache License, Version 2.0. You may
# obtain a copy of this license in the LICENSE.txt file in the root directory
# of this source tree or at http://www.apache.org/licenses/LICENSE-2.0.
#
# Any modifications or derivative works of this code must retain this
# copyright notice, and modified files need to carry a notice indicating
# that they have been altered from the originals.

"""Schemas for job."""

from marshmallow import pre_load
from marshmallow.validate import Range

from qiskit.validation import BaseSchema
from qiskit.validation.fields import Dict, String, Nested, Integer, Boolean, DateTime
from qiskit.qobj.qobj import QobjSchema
from qiskit.result.models import ResultSchema

from qiskit.providers.ibmq.utils import to_python_identifier
from qiskit.providers.ibmq.apiconstants import ApiJobKind, ApiJobStatus

from ..utils.fields import Enum


# Mapping between 'API job field': 'IBMQJob attribute', for solving name
# clashes.
FIELDS_MAP = {
    'id': '_job_id',
    'status': '_status',
    'backend': '_backend_info',
    'creationDate': '_creation_date',
    'qObject': '_qobj',
    'qObjectResult': '_result',
<<<<<<< HEAD
    'name': '_name',
    'timePerStep': '_time_per_step'
=======
    'error': '_error'
>>>>>>> ca65d4f4
}


# Helper schemas.

class JobResponseBackendSchema(BaseSchema):
    """Nested schema for the backend field in JobResponseSchema."""

    # Required properties
    name = String(required=True)


class JobResponseErrorSchema(BaseSchema):
    """Nested schema for the error field in JobResponseSchema."""

    # Required properties
    code = Integer(required=True)
    message = String(required=True)


# Endpoint schemas.

class JobResponseSchema(BaseSchema):
    """Schema for IBMQJob.

    Schema for an `IBMQJob`. The following conventions are in use in order to
    provide enough flexibility in regards to attributes:

    * the "Required properties" reflect attributes that will always be present
      in the model.
    * the "Optional properties with a default value" reflect attributes that
      are always present in the model, but might contain uninitialized values
      depending on the state of the job.
    * some properties are prepended by underscore due to name clashes and extra
      constraints in the IBMQJob class (for example, existing IBMQJob methods
      that have the same name as a response field).

    The schema is used for GET Jobs, GET Jobs/{id}, and POST Jobs responses.
    """
    # pylint: disable=invalid-name

    # Required properties.
    _creation_date = DateTime(required=True)
    kind = Enum(required=True, enum_cls=ApiJobKind)
    _job_id = String(required=True)
    _status = Enum(required=True, enum_cls=ApiJobStatus)

    # Optional properties with a default value.
    _name = String(missing=None)
    shots = Integer(validate=Range(min=0), missing=None)
    _time_per_step = Dict(keys=String, values=String, missing=None)
    _result = Nested(ResultSchema, missing=None)
    _qobj = Nested(QobjSchema, missing=None)
    _error = Nested(JobResponseErrorSchema, missing=None)

    # Optional properties
    _backend_info = Nested(JobResponseBackendSchema)
    allow_object_storage = Boolean()
    error = String()

    @pre_load
    def preprocess_field_names(self, data):
        """Pre-process the job response fields.

        Rename selected fields of the job response due to name clashes, and
        convert from camel-case the rest of the fields.

        TODO: when updating to terra 0.10, check if changes related to
        marshmallow 3 allow to use directly `data_key`, as in 0.9 terra
        duplicates the unknown keys.
        """
        rename_map = {}
        for field_name in data:
            if field_name in FIELDS_MAP:
                rename_map[field_name] = FIELDS_MAP[field_name]
            else:
                rename_map[field_name] = to_python_identifier(field_name)

        for old_name, new_name in rename_map.items():
            data[new_name] = data.pop(old_name)<|MERGE_RESOLUTION|>--- conflicted
+++ resolved
@@ -37,12 +37,9 @@
     'creationDate': '_creation_date',
     'qObject': '_qobj',
     'qObjectResult': '_result',
-<<<<<<< HEAD
+    'error': '_error',
     'name': '_name',
     'timePerStep': '_time_per_step'
-=======
-    'error': '_error'
->>>>>>> ca65d4f4
 }
 
 
