# -*- coding: utf-8 -*-

# This code is part of Qiskit.
#
# (C) Copyright IBM 2017, 2020.
#
# This code is licensed under the Apache License, Version 2.0. You may
# obtain a copy of this license in the LICENSE.txt file in the root directory
# of this source tree or at http://www.apache.org/licenses/LICENSE-2.0.
#
# Any modifications or derivative works of this code must retain this
# copyright notice, and modified files need to carry a notice indicating
# that they have been altered from the originals.

"""IBM Quantum Experience job."""

import logging
from typing import Dict, Optional, Tuple, Any, List, Callable, Union
import warnings
from concurrent import futures
from threading import Event
from queue import Empty
from types import SimpleNamespace
import dateutil.parser

from qiskit.providers import (BaseJob,  # type: ignore[attr-defined]
                              BaseBackend)
from qiskit.providers.jobstatus import JOB_FINAL_STATES, JobStatus
from qiskit.providers.models import BackendProperties
from qiskit.qobj import QasmQobj, PulseQobj
from qiskit.result import Result
from qiskit.validation.exceptions import ModelValidationError

from ..apiconstants import ApiJobStatus, ApiJobKind
from ..api.clients import AccountClient
from ..api.exceptions import ApiError, UserTimeoutExceededError
from ..utils.utils import RefreshQueue
from ..utils.qobj_utils import dict_to_qobj
from .exceptions import (IBMQJobApiError, IBMQJobFailureError,
                         IBMQJobTimeoutError, IBMQJobInvalidStateError)
from .queueinfo import QueueInfo
from .utils import (build_error_report, api_status_to_job_status,
                    api_to_job_error, get_cancel_status)

logger = logging.getLogger(__name__)


class IBMQJob(SimpleNamespace, BaseJob):
    """Representation of a job that executes on an IBM Quantum Experience backend.

    The job may be executed on a simulator or a real device. A new ``IBMQJob``
    instance is returned when you call
    :meth:`IBMQBackend.run()<qiskit.providers.ibmq.ibmqbackend.IBMQBackend.run()>`
    to submit a job to a particular backend.

    If the job is successfully submitted, you can inspect the job's status by
    calling :meth:`status()`. Job status can be one of the
    :class:`~qiskit.providers.JobStatus` members.
    For example::

        from qiskit.providers.jobstatus import JobStatus

        job = backend.run(...)

        try:
            job_status = job.status()  # Query the backend server for job status.
            if job_status is JobStatus.RUNNING:
                print("The job is still running")
        except IBMQJobApiError as ex:
            print("Something wrong happened!: {}".format(ex))

    Note:
        An error may occur when querying the remote server to get job information.
        The most common errors are temporary network failures
        and server errors, in which case an
        :class:`~qiskit.providers.ibmq.job.IBMQJobApiError`
        is raised. These errors usually clear quickly, so retrying the operation is
        likely to succeed.

    Some of the methods in this class are blocking, which means control may
    not be returned immediately. :meth:`result()` is an example
    of a blocking method::

        job = backend.run(...)

        try:
            job_result = job.result()  # It will block until the job finishes.
            print("The job finished with result {}".format(job_result))
        except JobError as ex:
            print("Something wrong happened!: {}".format(ex))

    Job information retrieved from the server is attached to the ``IBMQJob``
    instance as attributes. Given that Qiskit and the server can be updated
    independently, some of these attributes might be deprecated or experimental.
    Supported attributes can be retrieved via methods. For example, you
    can use :meth:`creation_date()` to retrieve the job creation date,
    which is a supported attribute.
    """

    _executor = futures.ThreadPoolExecutor()
    """Threads used for asynchronous processing."""

    def __init__(
            self,
            _backend: BaseBackend,
            api: AccountClient,
            _job_id: str,
            _creation_date: str,
            _api_status: str,
            _kind: Optional[str] = None,
            _name: Optional[str] = None,
            _time_per_step: Optional[dict] = None,
            _result: Optional[dict] = None,
            _qobj: Optional[Union[dict, Qobj]] = None,
            _error: Optional[dict] = None,
            _tags: Optional[List[str]] = None,
            _run_mode: Optional[str] = None,
            **kwargs: Any) -> None:
        """IBMQJob constructor.

        Args:
            _backend: The backend instance used to run this job.
            api: Object for connecting to the server.
            _job_id: Job ID.
            _creation_date: Job creation date.
            _api_status: Job status returned by the server.
            _kind: Job type.
            _name: Job name.
            _time_per_step: Time spent for each processing step.
            _result: Job result.
            _qobj: Qobj for this job.
            _error: Job error.
            _tags: Job tags.
            _run_mode: Scheduling mode the job runs in.
            kwargs: Additional job attributes.
        """
        # pylint: disable=redefined-builtin

<<<<<<< HEAD
        self._backend = _backend
        self._api = api
        self._job_id = _job_id
        self._creation_date = dateutil.parser.isoparse(_creation_date)
        self._api_status = _api_status
        self._kind = ApiJobKind(_kind) if _kind else None
        self._name = _name
        self._time_per_step = _time_per_step
        self._result = Result.from_dict(_result) if _result else None
        if isinstance(_qobj, dict):
            _qobj = Qobj.from_dict(_qobj)
        self._qobj = _qobj
        self._error = _error
        self._tags = _tags
        self._run_mode = _run_mode

        SimpleNamespace.__init__(self, **kwargs)
=======
        # Convert qobj from dictionary to Qobj.
        if isinstance(kwargs.get('_qobj', None), dict):
            self._qobj = dict_to_qobj(kwargs.pop('_qobj'))

        BaseModel.__init__(self, _backend=_backend, _job_id=_job_id,
                           _creation_date=_creation_date,
                           _api_status=_api_status, **kwargs)
>>>>>>> a0063393
        BaseJob.__init__(self, self.backend(), self.job_id())

        self._use_object_storage = (self._kind == ApiJobKind.QOBJECT_STORAGE)
        self._queue_info = None     # type: Optional[QueueInfo]
        self._status, self._queue_info = self._get_status_position(
            _api_status, kwargs.pop('info_queue', None))

        # Properties used for caching.
        self._cancelled = False
        self._job_error_msg = None  # type: Optional[str]

    def qobj(self) -> Optional[Union[QasmQobj, PulseQobj]]:
        """Return the Qobj for this job.

        Returns:
            The Qobj for this job, or ``None`` if the job does not have a Qobj.

        Raises:
            IBMQJobApiError: If an unexpected error occurred when retrieving
                job information from the server.
        """
        if not self._kind:
            return None

        # pylint: disable=access-member-before-definition,attribute-defined-outside-init
        if not self._qobj:  # type: ignore[has-type]
            with api_to_job_error():
                qobj = self._api.job_download_qobj(
                    self.job_id(), self._use_object_storage)
                self._qobj = dict_to_qobj(qobj)

        return self._qobj

    def properties(self) -> Optional[BackendProperties]:
        """Return the backend properties for this job.

        Returns:
            The backend properties used for this job, or ``None`` if
            properties are not available.

        Raises:
            IBMQJobApiError: If an unexpected error occurred when communicating
                with the server.
        """
        with api_to_job_error():
            properties = self._api.job_properties(job_id=self.job_id())

        if not properties:
            return None

        return BackendProperties.from_dict(properties)

    def result(
            self,
            timeout: Optional[float] = None,
            wait: float = 5,
            partial: bool = False,
            refresh: bool = False
    ) -> Result:
        """Return the result of the job.

        Note:
            Some IBM Quantum Experience job results can only be read once. A
            second attempt to query the server for the same job will fail,
            since the job has already been "consumed".

            The first call to this method in an ``IBMQJob`` instance will
            query the server and consume any available job results. Subsequent
            calls to that instance's ``result()`` will also return the results, since
            they are cached. However, attempting to retrieve the results again in
            another instance or session might fail due to the job results
            having been consumed.

        Note:
            When `partial=True`, this method will attempt to retrieve partial
            results of failed jobs. In this case, precaution should
            be taken when accessing individual experiments, as doing so might
            cause an exception. The ``success`` attribute of the returned
            :class:`~qiskit.result.Result` instance can be used to verify
            whether it contains partial results.

            For example, if one of the experiments in the job failed, trying to
            get the counts of the unsuccessful experiment would raise an exception
            since there are no counts to return::

                try:
                    counts = result.get_counts("failed_experiment")
                except QiskitError:
                    print("Experiment failed!")

        If the job failed, you can use :meth:`error_message()` to get more information.

        Args:
            timeout: Number of seconds to wait for job.
            wait: Time in seconds between queries.
            partial: If ``True``, return partial results if possible.
            refresh: If ``True``, re-query the server for the result. Otherwise
                return the cached value.

        Returns:
            Job result.

        Raises:
            IBMQJobInvalidStateError: If the job was cancelled.
            IBMQJobFailureError: If the job failed.
            IBMQJobApiError: If an unexpected error occurred when communicating
                with the server.
        """
        # pylint: disable=arguments-differ
        if not self._wait_for_completion(timeout=timeout, wait=wait,
                                         required_status=(JobStatus.DONE,)):
            if self._status is JobStatus.CANCELLED:
                raise IBMQJobInvalidStateError('Unable to retrieve result for job {}. '
                                               'Job was cancelled.'.format(self.job_id()))

            if self._status is JobStatus.ERROR and not partial:
                raise IBMQJobFailureError(
                    'Unable to retrieve result for job {}. Job has failed. '
                    'Use job.error_message() to get more details.'.format(self.job_id()))

        return self._retrieve_result(refresh=refresh)

    def cancel(self) -> bool:
        """Attempt to cancel the job.

        Note:
            Depending on the state the job is in, it might be impossible to
            cancel the job.

        Returns:
            ``True`` if the job is cancelled, else ``False``.

        Raises:
            IBMQJobApiError: If an unexpected error occurred when communicating
                with the server.
        """
        try:
            response = self._api.job_cancel(self.job_id())
            self._cancelled = get_cancel_status(response)
            logger.debug('Job %s cancel status is "%s". Response data: %s.',
                         self.job_id(), self._cancelled, response)
            return self._cancelled
        except ApiError as error:
            self._cancelled = False
            raise IBMQJobApiError('Unexpected error when cancelling job {}: {}'
                                  .format(self.job_id(), str(error))) from error

    def status(self) -> JobStatus:
        """Query the server for the latest job status.

        Note:
            This method is not designed to be invoked repeatedly in a loop for
            an extended period of time. Doing so may cause the server to reject
            your request.
            Use :meth:`wait_for_final_state()` if you want to wait for the job to finish.

        Note:
            If the job failed, you can use :meth:`error_message()` to get
            more information.

        Returns:
            The status of the job.

        Raises:
            IBMQJobApiError: If an unexpected error occurred when communicating
                with the server.
        """
        if self._status in JOB_FINAL_STATES:
            return self._status

        with api_to_job_error():
            api_response = self._api.job_status(self.job_id())
            self._status, self._queue_info = self._get_status_position(
                api_response['status'], api_response.get('info_queue', None))

        # Get all job attributes if the job is done.
        if self._status in JOB_FINAL_STATES:
            self.refresh()

        return self._status

    def done(self) -> bool:
        """Return whether the job has successfully run.

        Returns:
            ``True`` if the job is done, else ``False``.
        """
        return self._is_job_status(JobStatus.DONE)

    def running(self) -> bool:
        """Return whether the job is actively running.

        Returns:
            ``True`` if the job is running, else ``False``.
        """
        return self._is_job_status(JobStatus.RUNNING)

    def cancelled(self) -> bool:
        """Return whether the job has been cancelled.

        Returns:
            ``True`` if the job has been cancelled, else ``False``.
        """
        return self._is_job_status(JobStatus.CANCELLED)

    def _is_job_status(self, job_status: JobStatus) -> bool:
        """Return whether the current job status matches the desired one.

        Args:
            job_status: The job status to check against.

        Returns:
            ``True`` if the current job status matches the desired one, else ``False``.
        """
        return self.status() == job_status

    def error_message(self) -> Optional[str]:
        """Provide details about the reason of failure.

        Returns:
            An error report if the job failed or ``None`` otherwise.
        """
        # pylint: disable=attribute-defined-outside-init
        if not self._wait_for_completion(required_status=(JobStatus.ERROR,)):
            return None

        if not self._job_error_msg:
            # First try getting error messages from the result.
            try:
                self._retrieve_result()
            except IBMQJobFailureError:
                pass

        if not self._job_error_msg:
            # Then try refreshing the job
            if not self._error:
                self.refresh()
            if self._error:
                self._job_error_msg = self._format_message_from_error(self._error)
            elif self._api_status.startswith('ERROR'):
                self._job_error_msg = self._api_status
            else:
                self._job_error_msg = "Unknown error."

        return self._job_error_msg

    def queue_position(self, refresh: bool = False) -> Optional[int]:
        """Return the position of the job in the server queue.

        Note:
            The position returned is within the scope of the provider
            and may differ from the global queue position.

        Args:
            refresh: If ``True``, re-query the server to get the latest value.
                Otherwise return the cached value.

        Returns:
            Position in the queue or ``None`` if position is unknown or not applicable.
        """
        if refresh:
            # Get latest position
            self.status()

        if self._queue_info:
            return self._queue_info.position
        return None

    def queue_info(self) -> Optional[QueueInfo]:
        """Return queue information for this job.

        The queue information may include queue position, estimated start and
        end time, and dynamic priorities for the hub, group, and project. See
        :class:`QueueInfo` for more information.

        Note:
            Even if the job is queued, some of its queue information may not
            be immediately available.

        Returns:
            A :class:`QueueInfo` instance that contains queue information for
            this job, or ``None`` if queue information is unknown or not
            applicable.
        """
        # Get latest queue information.
        self.status()

        # Return queue information only if it has any useful information.
        if self._queue_info and any(
                value is not None for attr, value in self._queue_info.__dict__.items()
                if not attr.startswith('_') and attr != 'job_id'):
            return self._queue_info
        return None

    def creation_date(self) -> str:
        """Return job creation date.

        Returns:
            Job creation date.
        """
        return self._creation_date.strftime('%Y-%m-%dT%H:%M:%S.%fZ')

    def job_id(self) -> str:
        """Return the job ID assigned by the server.

        Returns:
            Job ID.
        """
        return self._job_id

    def name(self) -> Optional[str]:
        """Return the name assigned to this job.

        Returns:
            Job name or ``None`` if no name was assigned to this job.
        """
        return self._name

    def tags(self) -> List[str]:
        """Return the tags assigned to this job.

        Returns:
            Tags assigned to this job.
        """
        return self._tags.copy()

    def time_per_step(self) -> Optional[Dict]:
        """Return the date and time information on each step of the job processing.

        The output dictionary contains the date and time information on each
        step of the job processing. The keys of the dictionary are the names
        of the steps, and the values are the date and time data. For example::

            {'CREATING': '2020-02-13T20:19:25.717Z',
             'CREATED': '2020-02-13T20:19:26.467Z',
             'VALIDATING': '2020-02-13T20:19:26.527Z'}

        Returns:
            Date and time information on job processing steps, or ``None``
            if the information is not yet available.
        """
        if not self._time_per_step or self._status not in JOB_FINAL_STATES:
            self.refresh()
        return self._time_per_step

    def scheduling_mode(self) -> Optional[str]:
        """Return the scheduling mode the job is in.

        The scheduling mode indicates how the job is scheduled to run. For example,
        ``fairshare`` indicates the job is scheduled using a fairshare algorithm.

        This information is only available if the job status is ``RUNNING`` or ``DONE``.

        Returns:
            The scheduling mode the job is in or ``None`` if the information
            is not available.
        """
        if self._run_mode is None:
            self.refresh()
            if self._status in [JobStatus.RUNNING, JobStatus.DONE] and self._run_mode is None:
                self._run_mode = "fairshare"

        return self._run_mode

    def submit(self) -> None:
        """Submit this job to an IBM Quantum Experience backend.

        Note:
            This function is deprecated, please use
            :meth:`IBMQBackend.run()<qiskit.providers.ibmq.ibmqbackend.IBMQBackend.run()>`
            to submit a job.

        Raises:
            IBMQJobInvalidStateError: If the job has already been submitted.
        """
        if self.job_id() is not None:
            raise IBMQJobInvalidStateError(
                'The job {} has already been submitted.'.format(self.job_id()))

        warnings.warn("job.submit() is deprecated. Please use "
                      "IBMQBackend.run() to submit a job.", DeprecationWarning, stacklevel=2)

    def refresh(self) -> None:
        """Obtain the latest job information from the server.

        This method may add additional attributes to this job instance, if new
        information becomes available.

        Raises:
            IBMQJobApiError: If an unexpected error occurred when communicating
                with the server.
        """
        with api_to_job_error():
            api_response = self._api.job_get(self.job_id())

        self._creation_date = dateutil.parser.isoparse(api_response.pop('_creation_date'))
        if '_kind' in api_response:
            self._kind = ApiJobKind(api_response.pop('_kind'))
        if '_result' in api_response:
            self._result = Result.from_dict(api_response.pop('_result'))
        if '_qobj' in api_response:
            self._qobj = Qobj.from_dict(api_response.pop('_qobj'))
        self.__dict__.update(api_response)
        self._use_object_storage = (self._kind == ApiJobKind.QOBJECT_STORAGE)
        self._status, self._queue_info = \
            self._get_status_position(self._api_status, api_response.pop('info_queue', None))

    def to_dict(self) -> Dict:
        """Serialize the model into a Python dict of simple types.

        Note:
            This is a unsupported method and will be removed in the next release.

        Returns:
            An empty dictionary.
        """
        warnings.warn("IBMQJob.to_dict() is deprecated and will be removed in the next release.",
                      DeprecationWarning, stacklevel=2)
        return {}

    @classmethod
    def from_dict(cls, data: Any) -> 'IBMQJob':
        """Deserialize a dictionary of simple types into an instance of this class.

        Args:
            data: Data to be deserialized.

        Returns:
            An instance of this class.
        """
        warnings.warn("IBMQJob.from_dict() is deprecated and will be removed in the next release. ",
                      DeprecationWarning, stacklevel=2)
        return cls(**data)

    def wait_for_final_state(
            self,
            timeout: Optional[float] = None,
            wait: Optional[float] = None,
            callback: Optional[Callable] = None
    ) -> None:
        """Wait until the job progresses to a final state such as ``DONE`` or ``ERROR``.

        Args:
            timeout: Seconds to wait for the job. If ``None``, wait indefinitely.
            wait: Seconds to wait between invoking the callback function. If ``None``,
                the callback function is invoked only if job status or queue position
                has changed.
            callback: Callback function invoked after each querying iteration.
                The following positional arguments are provided to the callback function:

                    * job_id: Job ID
                    * job_status: Status of the job from the last query.
                    * job: This ``IBMQJob`` instance.

                In addition, the following keyword arguments are also provided:

                    * queue_info: A :class:`QueueInfo` instance with job queue information,
                      or ``None`` if queue information is unknown or not applicable.
                      You can use the ``to_dict()`` method to convert the
                      :class:`QueueInfo` instance to a dictionary, if desired.

        Raises:
            IBMQJobTimeoutError: if the job does not reach a final state before the
                specified timeout.
        """
        exit_event = Event()
        status_queue = RefreshQueue(maxsize=1)
        future = None
        if callback:
            future = self._executor.submit(self._status_callback,
                                           status_queue=status_queue,
                                           exit_event=exit_event,
                                           callback=callback,
                                           wait=wait)
        try:
            self._wait_for_completion(timeout=timeout, status_queue=status_queue)
        finally:
            if future:
                # Make sure the callback thread wakes up.
                exit_event.set()
                status_queue.notify_all()
                future.result()

    def _wait_for_completion(
            self,
            timeout: Optional[float] = None,
            wait: float = 5,
            required_status: Tuple[JobStatus] = JOB_FINAL_STATES,
            status_queue: Optional[RefreshQueue] = None
    ) -> bool:
        """Wait until the job progress to a final state such as ``DONE`` or ``ERROR``.

        Args:
            timeout: Seconds to wait for job. If ``None``, wait indefinitely.
            wait: Seconds between queries.
            required_status: The final job status required.
            status_queue: Queue used to share the latest status.

        Returns:
            ``True`` if the final job status matches one of the required states.

        Raises:
            IBMQJobTimeoutError: if the job does not return results before a
                specified timeout.
            IBMQJobApiError: if there was an error getting the job status
                due to a network issue.
        """
        if self._status in JOB_FINAL_STATES:
            return self._status in required_status

        try:
            status_response = self._api.job_final_status(
                self.job_id(), timeout=timeout, wait=wait, status_queue=status_queue)
        except UserTimeoutExceededError:
            raise IBMQJobTimeoutError(
                'Timeout while waiting for job {}.'.format(self._job_id)) from None
        except ApiError as api_err:
            logger.error('Maximum retries exceeded: '
                         'Error checking job status due to a network error.')
            raise IBMQJobApiError('Error checking job status due to a network '
                                  'error: {}'.format(str(api_err))) from api_err

        self._status, self._queue_info = self._get_status_position(
            status_response['status'], status_response.get('info_queue', None))

        # Get all job attributes when the job is done.
        self.refresh()

        return self._status in required_status

    def _retrieve_result(self, refresh: bool = False) -> Result:
        """Retrieve the job result response.

        Args:
            refresh: If ``True``, re-query the server for the result.
               Otherwise return the cached value.

        Returns:
            The job result.

        Raises:
            IBMQJobApiError: If an unexpected error occurred when communicating
                with the server.
            IBMQJobFailureError: If the job failed and partial result could not
                be retrieved.
            IBMQJobInvalidStateError: If result is in an unsupported format.
        """
        # pylint: disable=access-member-before-definition,attribute-defined-outside-init
        result_response = None
        if not self._result or refresh:  # type: ignore[has-type]
            try:
                result_response = self._api.job_result(self.job_id(), self._use_object_storage)
                self._result = Result.from_dict(result_response)
            except (ApiError, TypeError, ModelValidationError) as err:
                # TODO Remove ModelValidationError once marshmallow is removed from Result
                if self._status is JobStatus.ERROR:
                    raise IBMQJobFailureError(
                        'Unable to retrieve result for job {}. Job has failed. Use '
                        'job.error_message() to get more details.'.format(self.job_id())) from err
                if not self._kind:
                    raise IBMQJobInvalidStateError(
                        'Unable to retrieve result for job {}. Job result '
                        'is in an unsupported format.'.format(self.job_id())) from err
                raise IBMQJobApiError(
                    'Unable to retrieve result for '
                    'job {}: {}'.format(self.job_id(), str(err))) from err
            finally:
                # In case partial results are returned or job failure, an error message is cached.
                if result_response:
                    self._check_for_error_message(result_response)

        if self._status is JobStatus.ERROR and not self._result.results:
            raise IBMQJobFailureError(
                'Unable to retrieve result for job {}. Job has failed. '
                'Use job.error_message() to get more details.'.format(self.job_id()))

        return self._result

    def _check_for_error_message(self, result_response: Dict[str, Any]) -> None:
        """Retrieves the error message from the result response.

        Args:
            result_response: Dictionary of the result response.
        """
        if result_response.get('results', None):
            # If individual errors given
            self._job_error_msg = build_error_report(result_response['results'])
        elif 'error' in result_response:
            self._job_error_msg = self._format_message_from_error(result_response['error'])

    def _format_message_from_error(self, error: Dict) -> str:
        """Format message from the error field.

        Args:
            The error field.

        Returns:
            A formatted error message.

        Raises:
            IBMQJobApiError: If invalid data received from the server.
        """
        try:
            return "{}. Error code: {}.".format(error['message'], error['code'])
        except KeyError as ex:
            raise IBMQJobApiError('Failed to get error message for job {}. Invalid error '
                                  'data received: {}'.format(self.job_id(), error)) from ex

    def _status_callback(
            self,
            status_queue: RefreshQueue,
            exit_event: Event,
            callback: Callable,
            wait: Optional[float]
    ) -> None:
        """Invoke the callback function with the latest job status.

        Args:
            status_queue: Queue containing the latest status.
            exit_event: Event used to notify this thread to quit.
            callback: Callback function to invoke.
            wait: Time between each callback function call. If ``None``,
                the callback function is invoked only if job status or queue position
                has changed.
        """
        status_response = None
        last_data = (None, None)  # type: Tuple[Optional[JobStatus], Optional[QueueInfo]]

        while not exit_event.is_set():
            try:
                if wait is None:
                    status_response = status_queue.get(block=True)
                else:
                    exit_event.wait(wait)
                    status_response = status_queue.get(block=False)
            except Empty:
                pass

            if not status_response:
                continue

            try:
                status, queue_info = self._get_status_position(
                    status_response['status'], status_response.get('infoQueue', None))
            except IBMQJobApiError as ex:
                logger.warning("Unexpected error when getting job status: %s", ex)
                continue

            if status in JOB_FINAL_STATES:
                return
            if wait is None:
                if (status, queue_info) == last_data:
                    continue
                last_data = (status, queue_info)
            callback(self.job_id(), status, self, queue_info=queue_info)

    def _get_status_position(
            self,
            api_status: str,
            api_info_queue: Optional[Dict] = None
    ) -> Tuple[JobStatus, Optional[QueueInfo]]:
        """Return the corresponding job status for the input server job status.

        Args:
            api_status: Server job status
            api_info_queue: Job queue information from the server response.

        Returns:
            A tuple of job status and queue information (``None`` if not available).

        Raises:
             IBMQJobApiError: if unexpected return value received from the server.
        """
        queue_info = None
        status = api_status_to_job_status(api_status)
        if api_status is ApiJobStatus.RUNNING.value and api_info_queue:
            api_info_queue['job_id'] = self.job_id()  # job_id is used for QueueInfo.format().
            queue_info = QueueInfo(**api_info_queue)
            if queue_info._status == ApiJobStatus.PENDING_IN_QUEUE.value:
                status = JobStatus.QUEUED

        if status is not JobStatus.QUEUED:
            queue_info = None

        return status, queue_info<|MERGE_RESOLUTION|>--- conflicted
+++ resolved
@@ -136,7 +136,6 @@
         """
         # pylint: disable=redefined-builtin
 
-<<<<<<< HEAD
         self._backend = _backend
         self._api = api
         self._job_id = _job_id
@@ -147,22 +146,13 @@
         self._time_per_step = _time_per_step
         self._result = Result.from_dict(_result) if _result else None
         if isinstance(_qobj, dict):
-            _qobj = Qobj.from_dict(_qobj)
+            _qobj = dict_to_qobj(_qobj)
         self._qobj = _qobj
         self._error = _error
         self._tags = _tags
         self._run_mode = _run_mode
 
         SimpleNamespace.__init__(self, **kwargs)
-=======
-        # Convert qobj from dictionary to Qobj.
-        if isinstance(kwargs.get('_qobj', None), dict):
-            self._qobj = dict_to_qobj(kwargs.pop('_qobj'))
-
-        BaseModel.__init__(self, _backend=_backend, _job_id=_job_id,
-                           _creation_date=_creation_date,
-                           _api_status=_api_status, **kwargs)
->>>>>>> a0063393
         BaseJob.__init__(self, self.backend(), self.job_id())
 
         self._use_object_storage = (self._kind == ApiJobKind.QOBJECT_STORAGE)
