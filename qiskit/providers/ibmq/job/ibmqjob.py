--- conflicted
+++ resolved
@@ -151,13 +151,7 @@
             JobError: if there was some unexpected failure in the server.
         """
         # pylint: disable=access-member-before-definition,attribute-defined-outside-init
-<<<<<<< HEAD
-        if not self._qobj:
-=======
         if not self._qobj:  # type: ignore[has-type]
-            # Populate self._qobj_dict by retrieving the results.
-            # TODO Can qobj be retrieved if the job was cancelled?
->>>>>>> bdafcc81
             self._wait_for_completion()
             with api_to_job_error():
                 qobj = self._api.job_download_qobj(
