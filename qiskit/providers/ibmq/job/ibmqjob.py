--- conflicted
+++ resolved
@@ -457,27 +457,10 @@
                     backend_name=backend_name,
                     qobj_dict=self._qobj_payload,
                     job_name=job_name)
-<<<<<<< HEAD
             else:
                 # Submit Qobj via HTTP.
-                kwargs = {}
-                if isinstance(self._api, BaseClient):
-                    kwargs = {'job_name': job_name}
+                kwargs = {'job_name': job_name}
                 submit_info = self._api.submit_job(
-=======
-            except Exception as err:  # pylint: disable=broad-except
-                # Fall back to submitting the Qobj via POST if object storage
-                # failed.
-                logger.info('Submitting the job via object storage failed: '
-                            'retrying via regular POST upload.')
-                # Disable object storage for this job.
-                self._use_object_storage = False
-
-        if not submit_info:
-            try:
-                kwargs = {'job_name': job_name}
-                submit_info = self._api.job_submit(
->>>>>>> 18aa470b
                     backend_name=backend_name,
                     qobj_dict=self._qobj_payload,
                     **kwargs)
