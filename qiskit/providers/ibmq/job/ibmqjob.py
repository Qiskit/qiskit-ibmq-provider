# -*- coding: utf-8 -*-

# This code is part of Qiskit.
#
# (C) Copyright IBM 2017, 2020.
#
# This code is licensed under the Apache License, Version 2.0. You may
# obtain a copy of this license in the LICENSE.txt file in the root directory
# of this source tree or at http://www.apache.org/licenses/LICENSE-2.0.
#
# Any modifications or derivative works of this code must retain this
# copyright notice, and modified files need to carry a notice indicating
# that they have been altered from the originals.

"""IBM Quantum Experience job."""

import logging
from typing import Dict, Optional, Tuple, Any, List, Callable
import warnings
from datetime import datetime
from collections import deque
from concurrent import futures
from threading import Event

from marshmallow import ValidationError

from qiskit.providers import (BaseJob,  # type: ignore[attr-defined]
                              BaseBackend)
from qiskit.providers.jobstatus import JOB_FINAL_STATES, JobStatus
from qiskit.providers.models import BackendProperties
from qiskit.qobj import Qobj
from qiskit.result import Result
from qiskit.validation import BaseModel, ModelValidationError, bind_schema

from ..apiconstants import ApiJobStatus, ApiJobKind
from ..api.clients import AccountClient
from ..api.exceptions import ApiError, UserTimeoutExceededError
from .exceptions import (IBMQJobApiError, IBMQJobFailureError,
                         IBMQJobTimeoutError, IBMQJobInvalidStateError)
from .queueinfo import QueueInfo
from .schema import JobResponseSchema
from .utils import (build_error_report, api_status_to_job_status,
                    api_to_job_error, get_cancel_status)

logger = logging.getLogger(__name__)


@bind_schema(JobResponseSchema)
class IBMQJob(BaseModel, BaseJob):
    """Representation of a job that executes on an IBM Quantum Experience backend.

    The job may be executed on a simulator or a real device. A new ``IBMQJob``
    instance is returned when you call
    :meth:`IBMQBackend.run()<qiskit.providers.ibmq.ibmqbackend.IBMQBackend.run()>`
    to submit a job to a particular backend.

    If the job is successfully submitted, you can inspect the job's status by
    calling :meth:`status()`. Job status can be one of the
    :class:`~qiskit.providers.JobStatus` members.
    For example::

        from qiskit.providers.jobstatus import JobStatus

        job = backend.run(...)

        try:
            job_status = job.status()  # Query the backend server for job status.
            if job_status is JobStatus.RUNNING:
                print("The job is still running")
        except IBMQJobApiError as ex:
            print("Something wrong happened!: {}".format(ex))

    Note:
        An error may occur when querying the remote server to get job information.
        The most common errors are temporary network failures
        and server errors, in which case an
        :class:`~qiskit.providers.ibmq.job.IBMQJobApiError`
        is raised. These errors usually clear quickly, so retrying the operation is
        likely to succeed.

    Some of the methods in this class are blocking, which means control may
    not be returned immediately. :meth:`result()` is an example
    of a blocking method::

        job = backend.run(...)

        try:
            job_result = job.result()  # It will block until the job finishes.
            print("The job finished with result {}".format(job_result))
        except JobError as ex:
            print("Something wrong happened!: {}".format(ex))

    Job information retrieved from the server is attached to the ``IBMQJob``
    instance as attributes. Given that Qiskit and the server can be updated
    independently, some of these attributes might be deprecated or experimental.
    Supported attributes can be retrieved via methods. For example, you
    can use :meth:`creation_date()` to retrieve the job creation date,
    which is a supported attribute.
    """

    _executor = futures.ThreadPoolExecutor()
    """Threads used for asynchronous processing."""

    def __init__(self,
                 _backend: BaseBackend,
                 api: AccountClient,
                 _job_id: str,
                 _creation_date: datetime,
                 _api_status: ApiJobStatus,
                 **kwargs: Any) -> None:
        """IBMQJob constructor.

        Args:
            _backend: The backend instance used to run this job.
            api: Object for connecting to the server.
            _job_id: Job ID.
            _creation_date: Job creation date.
            _api_status: Job status returned by the server.
            kwargs: Additional job attributes.
        """
        # pylint: disable=redefined-builtin

        # Convert qobj from dictionary to Qobj.
        if isinstance(kwargs.get('_qobj', None), dict):
            self._qobj = Qobj.from_dict(kwargs.pop('_qobj'))

        BaseModel.__init__(self, _backend=_backend, _job_id=_job_id,
                           _creation_date=_creation_date,
                           _api_status=_api_status, **kwargs)
        BaseJob.__init__(self, self.backend(), self.job_id())

        # Model attributes.
        self._api = api
        self._use_object_storage = (self.kind == ApiJobKind.QOBJECT_STORAGE)
        self._queue_info = None     # type: Optional[QueueInfo]
        self._status, self._queue_info = self._get_status_position(
            _api_status, kwargs.pop('info_queue', None))

        # Properties used for caching.
        self._cancelled = False
        self._job_error_msg = None  # type: Optional[str]

    def qobj(self) -> Optional[Qobj]:
        """Return the Qobj for this job.

        Returns:
            The Qobj for this job, or ``None`` if the job does not have a Qobj.

        Raises:
            IBMQJobApiError: If an unexpected error occurred when retrieving
                job information from the server.
        """
        if not self.kind:
            return None

        # pylint: disable=access-member-before-definition,attribute-defined-outside-init
        if not self._qobj:  # type: ignore[has-type]
            with api_to_job_error():
                qobj = self._api.job_download_qobj(
                    self.job_id(), self._use_object_storage)
                self._qobj = Qobj.from_dict(qobj)

        return self._qobj

    def properties(self) -> Optional[BackendProperties]:
        """Return the backend properties for this job.

        Returns:
            The backend properties used for this job, or ``None`` if
            properties are not available.

        Raises:
            IBMQJobApiError: If an unexpected error occurred when communicating
                with the server.
        """
        with api_to_job_error():
            properties = self._api.job_properties(job_id=self.job_id())

        if not properties:
            return None

        return BackendProperties.from_dict(properties)

    def result(
            self,
            timeout: Optional[float] = None,
            wait: float = 5,
            partial: bool = False,
            refresh: bool = False
    ) -> Result:
        """Return the result of the job.

        Note:
            Some IBM Quantum Experience job results can only be read once. A
            second attempt to query the server for the same job will fail,
            since the job has already been "consumed".

            The first call to this method in an ``IBMQJob`` instance will
            query the server and consume any available job results. Subsequent
            calls to that instance's ``result()`` will also return the results, since
            they are cached. However, attempting to retrieve the results again in
            another instance or session might fail due to the job results
            having been consumed.

        Note:
            When `partial=True`, this method will attempt to retrieve partial
            results of failed jobs. In this case, precaution should
            be taken when accessing individual experiments, as doing so might
            cause an exception. The ``success`` attribute of the returned
            :class:`~qiskit.result.Result` instance can be used to verify
            whether it contains partial results.

            For example, if one of the experiments in the job failed, trying to
            get the counts of the unsuccessful experiment would raise an exception
            since there are no counts to return::

                try:
                    counts = result.get_counts("failed_experiment")
                except QiskitError:
                    print("Experiment failed!")

        If the job failed, you can use :meth:`error_message()` to get more information.

        Args:
            timeout: Number of seconds to wait for job.
            wait: Time in seconds between queries.
            partial: If ``True``, return partial results if possible.
            refresh: If ``True``, re-query the server for the result. Otherwise
                return the cached value.

        Returns:
            Job result.

        Raises:
            IBMQJobInvalidStateError: If the job was cancelled.
            IBMQJobFailureError: If the job failed.
            IBMQJobApiError: If an unexpected error occurred when communicating
                with the server.
        """
        # pylint: disable=arguments-differ
        # pylint: disable=access-member-before-definition,attribute-defined-outside-init

        if not self._wait_for_completion(timeout=timeout, wait=wait,
                                         required_status=(JobStatus.DONE,)):
            if self._status is JobStatus.CANCELLED:
                raise IBMQJobInvalidStateError('Unable to retrieve job result. Job was cancelled.')

            if self._status is JobStatus.ERROR and not partial:
                raise IBMQJobFailureError('Unable to retrieve job result. Job has failed. '
                                          'Use job.error_message() to get more details.')

        return self._retrieve_result(refresh=refresh)

    def cancel(self) -> bool:
        """Attempt to cancel the job.

        Note:
            Depending on the state the job is in, it might be impossible to
            cancel the job.

        Returns:
            ``True`` if the job is cancelled, else ``False``.

        Raises:
            IBMQJobApiError: If an unexpected error occurred when communicating
                with the server.
        """
        try:
            response = self._api.job_cancel(self.job_id())
<<<<<<< HEAD
            self._cancelled = 'error' not in response and response.get('cancelled', False)
            logger.debug('Job %s successfully cancelled: %s.', self.job_id(), response)
=======
            self._cancelled = get_cancel_status(response)
>>>>>>> 7a25f973
            return self._cancelled
        except ApiError as error:
            self._cancelled = False
            raise IBMQJobApiError('Error cancelling job: %s' % error)

    def status(self) -> JobStatus:
        """Query the server for the latest job status.

        Note:
            This method is not designed to be invoked repeatedly in a loop for
            an extended period of time. Doing so may cause the server to reject
            your request.
            Use :meth:`wait_for_final_state()` if you want to wait for the job to finish.

        Note:
            If the job failed, you can use :meth:`error_message()` to get
            more information.

        Returns:
            The status of the job.

        Raises:
            IBMQJobApiError: If an unexpected error occurred when communicating
                with the server.
        """
        if self._status in JOB_FINAL_STATES:
            return self._status

        with api_to_job_error():
            api_response = self._api.job_status(self.job_id())
            self._status, self._queue_info = self._get_status_position(
                ApiJobStatus(api_response['status']), api_response.get('infoQueue', None))

        # Get all job attributes if the job is done.
        if self._status in JOB_FINAL_STATES:
            self.refresh()

        return self._status

    def done(self) -> bool:
        """Return whether the job has successfully run.

        Returns:
            ``True`` if the job is done, else ``False``.
        """
        return self._is_job_status(JobStatus.DONE)

    def running(self) -> bool:
        """Return whether the job is actively running.

        Returns:
            ``True`` if the job is running, else ``False``.
        """
        return self._is_job_status(JobStatus.RUNNING)

    def cancelled(self) -> bool:
        """Return whether the job has been cancelled.

        Returns:
            ``True`` if the job has been cancelled, else ``False``.
        """
        return self._is_job_status(JobStatus.CANCELLED)

    def _is_job_status(self, job_status: JobStatus) -> bool:
        """Return whether the current job status matches the desired one.

        Args:
            job_status: The job status to check against.

        Returns:
            ``True`` if the current job status matches the desired one, else ``False``.
        """
        return self.status() == job_status

    def error_message(self) -> Optional[str]:
        """Provide details about the reason of failure.

        Returns:
            An error report if the job failed or ``None`` otherwise.
        """
        # pylint: disable=attribute-defined-outside-init
        if not self._wait_for_completion(required_status=(JobStatus.ERROR,)):
            return None

        if not self._job_error_msg:
            # First try getting error messages from the result.
            try:
                self._retrieve_result()
            except IBMQJobFailureError:
                pass

        if not self._job_error_msg:
            # Then try refreshing the job
            if not self._error:
                self.refresh()
            if self._error:
                self._job_error_msg = self._format_message_from_error(
                    self._error.__dict__)
            elif self._api_status:
                self._job_error_msg = self._api_status.value
            else:
                self._job_error_msg = "Unknown error."

        return self._job_error_msg

    def queue_position(self, refresh: bool = False) -> Optional[int]:
        """Return the position of the job in the server queue.

        Note:
            The position returned is within the scope of the provider
            and may differ from the global queue position.

        Args:
            refresh: If ``True``, re-query the server to get the latest value.
                Otherwise return the cached value.

        Returns:
            Position in the queue or ``None`` if position is unknown or not applicable.
        """
        if refresh:
            # Get latest position
            self.status()

        if self._queue_info:
            return self._queue_info.position
        return None

    def queue_info(self) -> Optional[QueueInfo]:
        """Return queue information for this job.

        The queue information may include queue position, estimated start and
        end time, and dynamic priorities for the hub, group, and project. See
        :class:`QueueInfo` for more information.

        Note:
            Even if the job is queued, some of its queue information may not
            be immediately available.

        Returns:
            A :class:`QueueInfo` instance that contains queue information for
            this job, or ``None`` if queue information is unknown or not
            applicable.
        """
        # Get latest queue information.
        self.status()

        # Return queue information only if it has any useful information.
        if self._queue_info and any(
                value is not None for attr, value in self._queue_info.__dict__.items()
                if not attr.startswith('_') and attr != 'job_id'):
            return self._queue_info
        return None

    def creation_date(self) -> str:
        """Return job creation date.

        Returns:
            Job creation date.
        """
        return self._creation_date.strftime('%Y-%m-%dT%H:%M:%S.%fZ')

    def job_id(self) -> str:
        """Return the job ID assigned by the server.

        Returns:
            Job ID.
        """
        return self._job_id

    def name(self) -> Optional[str]:
        """Return the name assigned to this job.

        Returns:
            Job name or ``None`` if no name was assigned to this job.
        """
        return self._name

    def tags(self) -> List[str]:
        """Return the tags assigned to this job.

        Returns:
            Tags assigned to this job.
        """
        return self._tags.copy()

    def time_per_step(self) -> Optional[Dict]:
        """Return the date and time information on each step of the job processing.

        The output dictionary contains the date and time information on each
        step of the job processing. The keys of the dictionary are the names
        of the steps, and the values are the date and time data. For example::

            {'CREATING': '2020-02-13T20:19:25.717Z',
             'CREATED': '2020-02-13T20:19:26.467Z',
             'VALIDATING': '2020-02-13T20:19:26.527Z'}

        Returns:
            Date and time information on job processing steps, or ``None``
            if the information is not yet available.
        """
        if not self._time_per_step or self._status not in JOB_FINAL_STATES:
            self.refresh()
        return self._time_per_step

    def submit(self) -> None:
        """Submit this job to an IBM Quantum Experience backend.

        Note:
            This function is deprecated, please use
            :meth:`IBMQBackend.run()<qiskit.providers.ibmq.ibmqbackend.IBMQBackend.run()>`
            to submit a job.

        Raises:
            IBMQJobInvalidStateError: If the job has already been submitted.
        """
        if self.job_id() is not None:
            raise IBMQJobInvalidStateError("We have already submitted the job!")

        warnings.warn("job.submit() is deprecated. Please use "
                      "IBMQBackend.run() to submit a job.", DeprecationWarning, stacklevel=2)

    def refresh(self) -> None:
        """Obtain the latest job information from the server.

        This method may add additional attributes to this job instance, if new
        information becomes available.

        Raises:
            IBMQJobApiError: If an unexpected error occurred when communicating
                with the server.
        """
        with api_to_job_error():
            api_response = self._api.job_get(self.job_id())

        saved_model_cls = JobResponseSchema.model_cls
        try:
            # Load response into a dictionary
            JobResponseSchema.model_cls = dict
            data = self.schema.load(api_response)
            BaseModel.__init__(self, **data)

            # Model attributes.
            self._use_object_storage = (self.kind == ApiJobKind.QOBJECT_STORAGE)
            self._status, self._queue_info = self._get_status_position(
                data.pop('_api_status'), data.pop('info_queue', None))
        except ValidationError as ex:
            raise IBMQJobApiError("Unexpected return value received from the server.") from ex
        finally:
            JobResponseSchema.model_cls = saved_model_cls

    def to_dict(self) -> None:
        """Serialize the model into a Python dict of simple types.

        Note:
            This is an inherited but unsupported method and may not work properly.
        """
        warnings.warn("IBMQJob.to_dict() is not supported and may not work properly.",
                      stacklevel=2)
        return BaseModel.to_dict(self)

    def wait_for_final_state(
            self,
            timeout: Optional[float] = None,
            wait: float = 5,
            callback: Callable = None
    ) -> None:
        """Wait until the job progresses to a final state such as ``DONE`` or ``ERROR``.

        Args:
            timeout: Seconds to wait for the job. If ``None``, wait indefinitely.
            wait: Seconds to wait between queries.
            callback: Callback function invoked after each querying iteration.
                The following positional arguments are provided to the callback function:

                    * job_id: Job ID
                    * job_status: Status of the job from the last query.
                    * job: This ``IBMQJob`` instance.

                In addition, the following keyword arguments are also provided:

                    * queue_info: A :class:`QueueInfo` instance with job queue information,
                      or ``None`` if queue information is unknown or not applicable.
                      You can use the ``to_dict()`` method to convert the
                      :class:`QueueInfo` instance to a dictionary, if desired.

        Raises:
            IBMQJobTimeoutError: if the job does not reach a final state before the
                specified timeout.
        """
        exit_event = Event()
        status_deque = deque(maxlen=1)  # type: deque
        future = None
        if callback:
            future = self._executor.submit(self._status_callback,
                                           status_deque=status_deque,
                                           exit_event=exit_event,
                                           callback=callback,
                                           wait=wait)
        try:
            self._wait_for_completion(timeout=timeout, wait=wait, status_deque=status_deque)
        finally:
            if future:
                exit_event.set()
                future.result()

    def _wait_for_completion(
            self,
            timeout: Optional[float] = None,
            wait: float = 5,
            required_status: Tuple[JobStatus] = JOB_FINAL_STATES,
            status_deque: Optional[deque] = None
    ) -> bool:
        """Wait until the job progress to a final state such as ``DONE`` or ``ERROR``.

        Args:
            timeout: Seconds to wait for job. If ``None``, wait indefinitely.
            wait: Seconds between queries.
            required_status: The final job status required.
            status_deque: Deque used to share the latest status.

        Returns:
            ``True`` if the final job status matches one of the required states.

        Raises:
            IBMQJobTimeoutError: if the job does not return results before a
                specified timeout.
            IBMQJobApiError: if there was an error getting the job status
                due to a network issue.
        """
        if self._status in JOB_FINAL_STATES:
            return self._status in required_status

        try:
            status_response = self._api.job_final_status(
                self.job_id(), timeout=timeout, wait=wait, status_deque=status_deque)
        except UserTimeoutExceededError:
            raise IBMQJobTimeoutError(
                'Timeout while waiting for job {}'.format(self._job_id))
        except ApiError as api_err:
            logger.error("Maximum retries exceeded: "
                         "Error checking job status due to a network error.")
            raise IBMQJobApiError(str(api_err))

        self._status, self._queue_info = self._get_status_position(
            ApiJobStatus(status_response['status']), status_response.get('infoQueue', None))

        # Get all job attributes if the job is done.
        if self._status in JOB_FINAL_STATES:
            self.refresh()

        return self._status in required_status

    def _retrieve_result(self, refresh: bool = False) -> Result:
        """Retrieve the job result response.

        Args:
            refresh: If ``True``, re-query the server for the result.
               Otherwise return the cached value.

        Returns:
            The job result.

        Raises:
            IBMQJobApiError: If an unexpected error occurred when communicating
                with the server.
            IBMQJobFailureError: If the job failed and partial result could not
                be retrieved.
            IBMQJobInvalidStateError: If result is in an unsupported format.
        """
        # pylint: disable=access-member-before-definition,attribute-defined-outside-init
        result_response = None
        if not self._result or refresh:  # type: ignore[has-type]
            try:
                result_response = self._api.job_result(self.job_id(), self._use_object_storage)
                self._result = Result.from_dict(result_response)
            except (ModelValidationError, ApiError) as err:
                if self._status is JobStatus.ERROR:
                    raise IBMQJobFailureError('Unable to retrieve job result. Job has failed. '
                                              'Use job.error_message() to get more details.')
                if not self.kind:
                    raise IBMQJobInvalidStateError('Job result is in an unsupported format.')
                raise IBMQJobApiError(str(err))
            finally:
                # In case partial results are returned or job failure, an error message is cached.
                if result_response:
                    self._check_for_error_message(result_response)

        if self._status is JobStatus.ERROR and not self._result.results:
            raise IBMQJobFailureError('Unable to retrieve job result. Job has failed. '
                                      'Use job.error_message() to get more details.')

        return self._result

    def _check_for_error_message(self, result_response: Dict[str, Any]) -> None:
        """Retrieves the error message from the result response.

        Args:
            result_response: Dictionary of the result response.
        """
        if result_response.get('results', None):
            # If individual errors given
            self._job_error_msg = build_error_report(result_response['results'])
        elif 'error' in result_response:
            self._job_error_msg = self._format_message_from_error(result_response['error'])

    def _format_message_from_error(self, error: Dict) -> str:
        """Format message from the error field.

        Args:
            The error field.

        Returns:
            A formatted error message.

        Raises:
            IBMQJobApiError: If invalid data received from the server.
        """
        try:
            return "{}. Error code: {}.".format(error['message'], error['code'])
        except KeyError:
            raise IBMQJobApiError('Failed to get job error message. Invalid error data received: {}'
                                  .format(error))

    def _status_callback(
            self,
            status_deque: deque,
            exit_event: Event,
            callback: Callable,
            wait: float
    ) -> None:
        """Invoke the callback function with the latest job status.

        Args:
            status_deque: Deque containing the latest status.
            exit_event: Event used to notify this thread to quit.
            callback: Callback function to invoke.
            wait: Time between each callback function call.
        """
        while not exit_event.is_set():
            exit_event.wait(wait)

            try:
                status_response = status_deque.pop()
            except IndexError:
                continue

            try:
                status, queue_info = self._get_status_position(
                    ApiJobStatus(status_response['status']), status_response.get('infoQueue', None))
            except IBMQJobApiError as ex:
                logger.warning("Unexpected error when getting job status: %s", ex)
                continue

            callback(self.job_id(), status, self, queue_info=queue_info)

    def _get_status_position(
            self,
            api_status: ApiJobStatus,
            api_info_queue: Optional[Dict] = None
    ) -> Tuple[JobStatus, Optional[QueueInfo]]:
        """Return the corresponding job status for the input server job status.

        Args:
            api_status: Server job status
            api_info_queue: Job queue information from the server response.

        Returns:
            A tuple of job status and queue information (``None`` if not available).

        Raises:
             IBMQJobApiError: if unexpected return value received from the server.
        """
        queue_info = None
        try:
            status = api_status_to_job_status(api_status)
            if api_status is ApiJobStatus.RUNNING and api_info_queue:
                api_info_queue['job_id'] = self.job_id()  # job_id is used for QueueInfo.format().
                queue_info = QueueInfo.from_dict(api_info_queue)
                if queue_info._status == ApiJobStatus.PENDING_IN_QUEUE.value:
                    status = JobStatus.QUEUED
        except (KeyError, ValidationError) as ex:
            raise IBMQJobApiError("Unexpected return value received from the server.") from ex

        if status is not JobStatus.QUEUED:
            queue_info = None

        return status, queue_info<|MERGE_RESOLUTION|>--- conflicted
+++ resolved
@@ -267,12 +267,7 @@
         """
         try:
             response = self._api.job_cancel(self.job_id())
-<<<<<<< HEAD
-            self._cancelled = 'error' not in response and response.get('cancelled', False)
-            logger.debug('Job %s successfully cancelled: %s.', self.job_id(), response)
-=======
             self._cancelled = get_cancel_status(response)
->>>>>>> 7a25f973
             return self._cancelled
         except ApiError as error:
             self._cancelled = False
