# -*- coding: utf-8 -*-

# This code is part of Qiskit.
#
# (C) Copyright IBM 2017, 2020.
#
# This code is licensed under the Apache License, Version 2.0. You may
# obtain a copy of this license in the LICENSE.txt file in the root directory
# of this source tree or at http://www.apache.org/licenses/LICENSE-2.0.
#
# Any modifications or derivative works of this code must retain this
# copyright notice, and modified files need to carry a notice indicating
# that they have been altered from the originals.

"""IBMQJob module

This module is used for creating a job objects for the IBM Q Experience.
"""

import logging
from typing import Dict, Optional, Tuple, Any, List, Callable
import warnings
from datetime import datetime
from collections import deque
from concurrent import futures
from threading import Event

from marshmallow import ValidationError

from qiskit.providers import (BaseJob,  # type: ignore[attr-defined]
                              BaseBackend)
from qiskit.providers.jobstatus import JOB_FINAL_STATES, JobStatus
from qiskit.providers.models import BackendProperties
from qiskit.qobj import Qobj
from qiskit.result import Result
from qiskit.validation import BaseModel, ModelValidationError, bind_schema

from ..apiconstants import ApiJobStatus, ApiJobKind
from ..api.clients import AccountClient
from ..api.exceptions import ApiError, UserTimeoutExceededError
from .exceptions import (IBMQJobApiError, IBMQJobFailureError,
                         IBMQJobTimeoutError, IBMQJobInvalidStateError)
from .queueinfo import QueueInfo
from .schema import JobResponseSchema
from .utils import build_error_report, api_status_to_job_status, api_to_job_error

logger = logging.getLogger(__name__)


@bind_schema(JobResponseSchema)
class IBMQJob(BaseModel, BaseJob):
    """Representation of a job that will be execute on a IBMQ backend.

    Represent a job that is or has been executed on an IBMQ simulator or real
    device. New jobs are intended to be created by calling ``run()`` on a
    particular backend.

    If the job was successfully submitted, you can inspect the job's status by
    using ``status()``. Status can be one of ``JobStatus`` members::

        from qiskit.providers.jobstatus import JobStatus

        job = IBMQBackend.run(...)

        try:
            job_status = job.status() # It will query the backend API.
            if job_status is JobStatus.RUNNING:
                print('The job is still running')

        except IBMQJobApiError as ex:
            print("Something wrong happened!: {}".format(ex))

    A call to ``status()`` can raise if something happens at the server level
    that prevents Qiskit from determining the status of the job. An example of
    this is a temporary connection lose or a network failure.

    The ``status()`` method is an example of non-blocking API.
    The ``result()`` method is an example of blocking API:

        job = IBMQBackend.run(...)

        try:
            job_result = job.result() # It will block until finishing.
            print('The job finished with result {}'.format(job_result))

        except JobError as ex:
            print("Something wrong happened!: {}".format(ex))

    Many of the ``IBMQJob`` methods can raise ``IBMQJobApiError`` if unexpected
    failures happened at the server level.

    Job information retrieved from the API server is attached to the ``IBMQJob``
    instance as attributes. Given that Qiskit and the API server can be updated
    independently, some of these attributes might be deprecated or experimental.
    Supported attributes can be retrieved via methods. For example, you
    can use ``IBMQJob.creation_date()`` to retrieve the job creation date,
    which is a supported attribute.

    Note:
        When querying the server for getting the job information, two kinds
        of errors are possible. The most severe is the one preventing Qiskit
        from getting a response from the server. This can be caused by a
        network failure or a temporary system break. In these cases, the job
         method will raise.

        If Qiskit successfully retrieves the status of a job, it could be it
        finished with errors. In that case, ``status()`` will simply return
        ``JobStatus.ERROR`` and you can call ``error_message()`` to get more
        info.
    """

    _executor = futures.ThreadPoolExecutor()
    """Threads used for asynchronous processing."""

    def __init__(self,
                 _backend: BaseBackend,
                 api: AccountClient,
                 _job_id: str,
                 _creation_date: datetime,
                 _api_status: ApiJobStatus,
                 **kwargs: Any) -> None:
        """IBMQJob init function.

        Args:
            _backend: the backend instance used to run this job.
            api: object for connecting to the API.
            _job_id: job ID of this job.
            _creation_date: job creation date.
            _api_status: API job status.
            kwargs: additional job attributes, that will be added as
                instance members.
        """
        # pylint: disable=redefined-builtin
        BaseModel.__init__(self, _backend=_backend, _job_id=_job_id,
                           _creation_date=_creation_date,
                           _api_status=_api_status, **kwargs)
        BaseJob.__init__(self, self.backend(), self.job_id())

        # Model attributes.
        self._api = api
        self._use_object_storage = (self.kind == ApiJobKind.QOBJECT_STORAGE)
        self._queue_info = None     # type: Optional[QueueInfo]
        self._update_status_position(_api_status, kwargs.pop('infoQueue', None))

        # Properties used for caching.
        self._cancelled = False
        self._job_error_msg = None  # type: Optional[str]

    def qobj(self) -> Optional[Qobj]:
        """Return the Qobj for this job.

        Note that this method might involve querying the API for results if the
        Job has been created in a previous Qiskit session.

        Returns:
            the Qobj for this job, or None if the job does not have a Qobj.

        Raises:
            IBMQJobApiError: if there was some unexpected failure in the server.
        """
        if not self.kind:
            return None

        # pylint: disable=access-member-before-definition,attribute-defined-outside-init
        if not self._qobj:  # type: ignore[has-type]
            self._wait_for_completion()
            with api_to_job_error():
                qobj = self._api.job_download_qobj(
                    self.job_id(), self._use_object_storage)
                self._qobj = Qobj.from_dict(qobj)

        return self._qobj

    def properties(self) -> Optional[BackendProperties]:
        """Return the backend properties for this job.

        Returns:
            the backend properties used for this job, or None if
                properties are not available.

        Raises:
            IBMQJobApiError: if there was some unexpected failure in the server.
        """
        with api_to_job_error():
            properties = self._api.job_properties(job_id=self.job_id())

        if not properties:
            return None

        return BackendProperties.from_dict(properties)

    def result(
            self,
            timeout: Optional[float] = None,
            wait: float = 5,
            partial: bool = False,
            refresh: bool = False
    ) -> Result:
        """Return the result of the job.

        Note:
            Some IBMQ job results can be read only once. A second attempt to
            query the API for the job will fail, as the job is "consumed".

            The first call to this method in an ``IBMQJob`` instance will query
            the API and consume the job if it finished successfully (otherwise
            it will raise a ``JobError`` exception without consuming the job).
            Subsequent calls to that instance's method will also return the
            results, since they are cached. However, attempting to retrieve the
            results again in another instance or session might fail due to the
            job having been consumed.

            When `partial=True`, the result method returns a `Result` object
            containing partial results. If partial results are returned, precaution
            should be taken when accessing individual experiments, as doing so might
            cause an exception. Verifying whether some experiments of a job failed can
            be done by checking the boolean attribute `Result.success`.

            For example:
                If there is a job with two experiments (where one fails), getting
                the counts of the unsuccessful experiment would raise an exception
                since there are no counts to return for it:
                i.e.
                    try:
                        counts = result.get_counts("failed_experiment")
                    except QiskitError:
                        print("Experiment failed!")

        Args:
           timeout: number of seconds to wait for job.
           wait: time in seconds between queries to IBM Q server. Default: 5.
           partial: if true attempts to return partial results for the job. Default: False.
           refresh: if true, query the API for the result again.
               Otherwise return the cached value. Default: False.

        Returns:
            Result object.

        Raises:
            IBMQJobInvalidStateError: if the job was cancelled.
            IBMQJobFailureError: If the job failed.
            IBMQJobApiError: If there was some unexpected failure in the server.
        """
        # pylint: disable=arguments-differ
        # pylint: disable=access-member-before-definition,attribute-defined-outside-init

        if not self._wait_for_completion(timeout=timeout, wait=wait,
                                         required_status=(JobStatus.DONE,)):
            if self._status is JobStatus.CANCELLED:
                raise IBMQJobInvalidStateError('Unable to retrieve job result. Job was cancelled.')

            if self._status is JobStatus.ERROR and not partial:
                raise IBMQJobFailureError('Unable to retrieve job result. Job has failed. '
                                          'Use job.error_message() to get more details.')

        return self._retrieve_result(refresh=refresh)

    def cancel(self) -> bool:
        """Attempt to cancel a job.

        Returns:
            True if job can be cancelled, else False. Note this operation
            might not be possible depending on the environment.

        Raises:
            IBMQJobApiError: if there was some unexpected failure in the server.
        """
        try:
            response = self._api.job_cancel(self.job_id())
            self._cancelled = 'error' not in response and response.get('cancelled', False)
            return self._cancelled
        except ApiError as error:
            self._cancelled = False
            raise IBMQJobApiError('Error cancelling job: %s' % error)

    def status(self) -> JobStatus:
        """Query the API to update the status.

        Returns:
            The status of the job, once updated.

        Raises:
            IBMQJobApiError: if there was some unexpected failure in the server.
        """
        if self._status in JOB_FINAL_STATES:
            return self._status

        with api_to_job_error():
            api_response = self._api.job_status(self.job_id())
            self._update_status_position(ApiJobStatus(api_response['status']),
                                         api_response.get('infoQueue', None))

        # Get all job attributes if the job is done.
        if self._status in JOB_FINAL_STATES:
            self.refresh()

        return self._status

    def done(self) -> bool:
        """Return whether the job has successfully run.

        Returns:
            True if job status is done, else false.
        """
        return self._is_job_status(JobStatus.DONE)

    def running(self) -> bool:
        """Return whether the job is actively running.

        Returns:
            True if job status is running, else false.
        """
        return self._is_job_status(JobStatus.RUNNING)

    def cancelled(self) -> bool:
        """Return whether the job has been cancelled.

        Returns:
            True if job status is cancelled, else false.
        """
        return self._is_job_status(JobStatus.CANCELLED)

    def _is_job_status(self, job_status: JobStatus) -> bool:
        """Return whether the current job status matches the desired one.

        Args:
            job_status: the job status to check against.

        Returns:
            True if the current job status matches the desired one, else false.
        """
        return self.status() == job_status

<<<<<<< HEAD
=======
    def _update_status_position(
            self,
            status: ApiJobStatus,
            api_info_queue: Optional[Dict]
    ) -> None:
        """Update the job status and potentially queue information from an API response.

        Args:
            status: job status from the API response.
            api_info_queue: job queue information from the API response.

        Raises:
            IBMQJobApiError: if there was some unexpected failure in the server.
        """
        self._status = api_status_to_job_status(status)
        if status is ApiJobStatus.RUNNING and api_info_queue:
            try:
                api_info_queue['job_id'] = self.job_id()  # job_id is used for QueueInfo.format().

                info_queue = QueueInfo.from_dict(api_info_queue)
                if info_queue._status == ApiJobStatus.PENDING_IN_QUEUE.value:
                    self._status = JobStatus.QUEUED
                    self._queue_info = info_queue
            except ModelValidationError as ex:
                raise IBMQJobApiError("Unexpected return value received from the server.") from ex

        if self._status is not JobStatus.QUEUED:
            self._queue_info = None

>>>>>>> a9f9512f
    def error_message(self) -> Optional[str]:
        """Provide details about the reason of failure.

        Note:
            Some IBMQ job results can be read only once. A second attempt to
            query the API for the job will fail, as the job is "consumed".

            The first call to this method in an ``IBMQJob`` instance will query
            the API and consume the job if it failed at some point (otherwise
            it will return ``None``). Subsequent calls to that instance's method
            will also return the failure details, since they are cached.
            However, attempting to retrieve the error details again in another
            instance or session might fail due to the job having been consumed.

        Returns:
            An error report if the job failed or ``None`` otherwise.
        """
        # pylint: disable=attribute-defined-outside-init
        if not self._wait_for_completion(required_status=(JobStatus.ERROR,)):
            return None

        if not self._job_error_msg:
            # First try getting error messages from the result.
            try:
                self._retrieve_result()
            except IBMQJobFailureError:
                pass

        if not self._job_error_msg:
            # Then try refreshing the job
            if not self._error:
                self.refresh()
            if self._error:
                self._job_error_msg = self._format_message_from_error(
                    self._error.__dict__)
            elif self._api_status:
                self._job_error_msg = self._api_status.value
            else:
                self._job_error_msg = "Unknown error."

        return self._job_error_msg

    def queue_position(self, refresh: bool = False) -> Optional[int]:
        """Return the position in the server queue for the provider.

        Note: The position returned is within the scope of the account provider
            and may differ from the global queue position for the device.

        Args:
            refresh: if True, query the API and return the latest value.
                Otherwise return the cached value. Default: False.

        Returns:
            Position in the queue or ``None`` if position is unknown or not applicable.
        """
        if refresh:
            # Get latest position
            self.status()

        if self._queue_info:
            return self._queue_info.position
        return None

    def queue_info(self) -> Optional[QueueInfo]:
        """Return queue information for this job.

        The queue information may include queue position, estimated start and
            end time, and dynamic priorities for the hub/group/project.

        Note:
            Even if the job is queued, some of its queue information may not
                be immediately available.

        Returns:
            An QueueInfo instance that contains queue information for
                this job, or ``None`` if queue information is unknown or not
                applicable.
        """
        # Get latest queue information.
        self.status()

        # Return queue information only if it has any useful information.
        if self._queue_info and any(
                value is not None for attr, value in self._queue_info.__dict__.items()
                if not attr.startswith('_')):
            return self._queue_info
        return None

    def creation_date(self) -> str:
        """Return creation date.

        Returns:
            Job creation date.
        """
        return self._creation_date.strftime('%Y-%m-%dT%H:%M:%S.%fZ')

    def job_id(self) -> str:
        """Return the job ID assigned by the API.

        Returns:
            the job ID.
        """
        return self._job_id

    def name(self) -> Optional[str]:
        """Return the name assigned to this job.

        Returns:
            the job name or ``None`` if no name was assigned to the job.
        """
        return self._name

    def tags(self) -> List[str]:
        """Return the tags assigned to this job.

        Returns:
            Tags assigned to this job.
        """
        return self._tags.copy()

    def time_per_step(self) -> Optional[Dict]:
        """Return the date and time information on each step of the job processing.

        Returns:
            a dictionary containing the date and time information on each
                step of the job processing. The keys of the dictionary are the
                names of the steps, and the values are the date and time
                information. ``None`` is returned if the information is not
                yet available.
        """
        if not self._time_per_step or self._status not in JOB_FINAL_STATES:
            self.refresh()
        return self._time_per_step

    def submit(self) -> None:
        """Submit job to IBM-Q.

        Note:
            This function is deprecated, please use ``IBMQBackend.run()`` to
                submit a job.

        Events:
            The job has started.

        Raises:
            IBMQJobApiError: if there was some unexpected failure in the server.
            IBMQJobInvalidStateError: If the job has already been submitted.
        """
        if self.job_id() is not None:
            raise IBMQJobInvalidStateError("We have already submitted the job!")

        warnings.warn("job.submit() is deprecated. Please use "
                      "IBMQBackend.run() to submit a job.", DeprecationWarning, stacklevel=2)

    def refresh(self) -> None:
        """Obtain the latest job information from the API."""
        with api_to_job_error():
            api_response = self._api.job_get(self.job_id())

        saved_model_cls = JobResponseSchema.model_cls
        try:
            # Load response into a dictionary
            JobResponseSchema.model_cls = dict
            data = self.schema.load(api_response)
            BaseModel.__init__(self, **data)

            # Model attributes.
            self._use_object_storage = (self.kind == ApiJobKind.QOBJECT_STORAGE)
            self._update_status_position(data.pop('_api_status'),
                                         data.pop('infoQueue', None))
        except ValidationError as ex:
            raise IBMQJobApiError("Unexpected return value received from the server.") from ex
        finally:
            JobResponseSchema.model_cls = saved_model_cls

    def to_dict(self) -> None:
        """Serialize the model into a Python dict of simple types."""
        warnings.warn("IBMQJob.to_dict() is not supported and may not work properly.",
                      stacklevel=2)
        return BaseModel.to_dict(self)

    def wait_for_final_state(
            self,
            timeout: Optional[float] = None,
            wait: float = 5,
            callback: Callable = None
    ) -> None:
        """Wait until the job progress to a final state such as DONE or ERROR.

        Args:
            timeout: seconds to wait for the job. If ``None``, wait indefinitely. Default: None.
            wait: seconds between queries. Default: 5.
            callback: callback function invoked after each query. Default: None.
                The following positional arguments are provided to the callback function:
                    * job_id: job ID
                    * job_status: status of the job from the last query
                    * job: this BaseJob instance
                In addition, the following keyword arguments are also provided:
                    * queue_info: A ``QueueInfo`` instance with job queue information.
                        If you don't want to import the ``QueueInfo`` instance,
                        you can use `to_dict()` to convert it to a dictionary.
        Raises:
            JobTimeoutError: if the job does not reach a final state before the
                specified timeout.
        """
        exit_event = Event()
        status_deque = deque(maxlen=1)  # type: deque
        future = self._executor.submit(self._status_callback,
                                       status_deque=status_deque,
                                       exit_event=exit_event,
                                       callback=callback,
                                       wait=wait)
        self._wait_for_completion(timeout=timeout, wait=wait, status_deque=status_deque)
        exit_event.set()
        future.result()

    def _wait_for_completion(
            self,
            timeout: Optional[float] = None,
            wait: float = 5,
            required_status: Tuple[JobStatus] = JOB_FINAL_STATES,
            status_deque: Optional[deque] = None
    ) -> bool:
        """Wait until the job progress to a final state such as DONE or ERROR.

        Args:
            timeout: seconds to wait for job. If None, wait indefinitely. Default: None.
            wait: seconds between queries. Default: 5.
            required_status: the final job status required. Default: ``JOB_FINAL_STATES``.
            status_deque: deque used to share the latest status. Default: None.

        Returns:
            True if the final job status matches one of the required states.

        Raises:
            IBMQJobTimeoutError: if the job does not return results before a
                specified timeout.
        """
        if self._status in JOB_FINAL_STATES:
            return self._status in required_status

        with api_to_job_error():
            try:
                status_response = self._api.job_final_status(
                    self.job_id(), timeout=timeout, wait=wait, status_deque=status_deque)
            except UserTimeoutExceededError:
                raise IBMQJobTimeoutError(
                    'Timeout while waiting for job {}'.format(self._job_id))
        self._update_status_position(ApiJobStatus(status_response['status']),
                                     status_response.get('infoQueue', None))
        # Get all job attributes if the job is done.
        if self._status in JOB_FINAL_STATES:
            self.refresh()

        return self._status in required_status

    def _retrieve_result(self, refresh: bool = False) -> Result:
        """Retrieve the job result response.

        Args:
            refresh: if true, query the API for the result again.
               Otherwise return the cached value. Default: False.

        Returns:
            The job result.

        Raises:
            IBMQJobApiError: If there was some unexpected failure in the server.
            IBMQJobFailureError: If the job failed and partial result could not
                be retrieved.
            IBMQJobInvalidStateError: If result is in an unsupported format.
        """
        # pylint: disable=access-member-before-definition,attribute-defined-outside-init
        result_response = None
        if not self._result or refresh:  # type: ignore[has-type]
            try:
                result_response = self._api.job_result(self.job_id(), self._use_object_storage)
                self._result = Result.from_dict(result_response)
            except (ModelValidationError, ApiError) as err:
                if self._status is JobStatus.ERROR:
                    raise IBMQJobFailureError('Unable to retrieve job result. Job has failed. '
                                              'Use job.error_message() to get more details.')
                if not self.kind:
                    raise IBMQJobInvalidStateError('Job result is in an unsupported format.')
                raise IBMQJobApiError(str(err))
            finally:
                # In case partial results are returned or job failure, an error message is cached.
                if result_response:
                    self._check_for_error_message(result_response)

        if self._status is JobStatus.ERROR and not self._result.results:
            raise IBMQJobFailureError('Unable to retrieve job result. Job has failed. '
                                      'Use job.error_message() to get more details.')

        return self._result

    def _check_for_error_message(self, result_response: Dict[str, Any]) -> None:
        """Retrieves the error message from the result response.

        Args:
            result_response: Dictionary of the result response.
        """
        if result_response.get('results', None):
            # If individual errors given
            self._job_error_msg = build_error_report(result_response['results'])
        elif 'error' in result_response:
            self._job_error_msg = self._format_message_from_error(result_response['error'])

    def _format_message_from_error(self, error: Dict) -> str:
        """Format message from the error field.

        Args:
            The error field.

        Returns:
            A formatted error message.

        Raises:
            IBMQJobApiError: If there was some unexpected failure in the server.
        """
        try:
            return "{}. Error code: {}.".format(error['message'], error['code'])
        except KeyError:
            raise IBMQJobApiError('Failed to get job error message. Invalid error data received: {}'
                                  .format(error))

    def _status_callback(
            self,
            status_deque: deque,
            exit_event: Event,
            callback: Callable,
            wait: float
    ) -> None:
        """Invoke the callback function with the latest job status.

        Args:
            status_deque: Deque containing the latest status.
            exit_event: Event used to notify this thread to quit.
            callback: Callback function to invoke.
            wait: Time between each callback function call.
        """
        exit_event.wait(wait)
        while not exit_event.is_set():
            try:
                status_response = status_deque.pop()
            except IndexError:
                continue

            try:
                status, queue_info = api_status_to_job_status(
                    status_response['status'], status_response.get('infoQueue', None))
            except IBMQJobApiError as ex:
                logger.warning("Unexpected error when getting job status: %s", ex)
                continue

            callback(self.job_id(), status, self, queue_info=queue_info)
            exit_event.wait(wait)

    def _update_status_position(
            self,
            status: ApiJobStatus,
            api_info_queue: Optional[Dict]
    ) -> None:
        """Update the job status and potentially queue information from an API response.

        Args:
            status: job status from the API response.
            api_info_queue: job queue information from the API response.

        Raises:
            IBMQJobApiError: if there was some unexpected failure in the server.
        """
        self._status, self._queue_info = api_status_to_job_status(status, api_info_queue)<|MERGE_RESOLUTION|>--- conflicted
+++ resolved
@@ -331,38 +331,6 @@
         """
         return self.status() == job_status
 
-<<<<<<< HEAD
-=======
-    def _update_status_position(
-            self,
-            status: ApiJobStatus,
-            api_info_queue: Optional[Dict]
-    ) -> None:
-        """Update the job status and potentially queue information from an API response.
-
-        Args:
-            status: job status from the API response.
-            api_info_queue: job queue information from the API response.
-
-        Raises:
-            IBMQJobApiError: if there was some unexpected failure in the server.
-        """
-        self._status = api_status_to_job_status(status)
-        if status is ApiJobStatus.RUNNING and api_info_queue:
-            try:
-                api_info_queue['job_id'] = self.job_id()  # job_id is used for QueueInfo.format().
-
-                info_queue = QueueInfo.from_dict(api_info_queue)
-                if info_queue._status == ApiJobStatus.PENDING_IN_QUEUE.value:
-                    self._status = JobStatus.QUEUED
-                    self._queue_info = info_queue
-            except ModelValidationError as ex:
-                raise IBMQJobApiError("Unexpected return value received from the server.") from ex
-
-        if self._status is not JobStatus.QUEUED:
-            self._queue_info = None
-
->>>>>>> a9f9512f
     def error_message(self) -> Optional[str]:
         """Provide details about the reason of failure.
 
@@ -735,4 +703,5 @@
         Raises:
             IBMQJobApiError: if there was some unexpected failure in the server.
         """
+        api_info_queue['job_id'] = self.job_id()  # job_id is used for QueueInfo.format().
         self._status, self._queue_info = api_status_to_job_status(status, api_info_queue)