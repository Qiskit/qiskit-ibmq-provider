--- conflicted
+++ resolved
@@ -35,12 +35,9 @@
 from ..apiconstants import ApiJobStatus, ApiJobKind
 from ..api.clients import AccountClient
 from ..api.exceptions import ApiError, UserTimeoutExceededError
-<<<<<<< HEAD
 from ..utils.utils import RefreshQueue, validate_job_tags
-=======
 from ..utils import utc_to_local
 from ..utils.utils import RefreshQueue
->>>>>>> f4ff9c75
 from ..utils.qobj_utils import dict_to_qobj
 from .exceptions import (IBMQJobApiError, IBMQJobFailureError,
                          IBMQJobTimeoutError, IBMQJobInvalidStateError)
