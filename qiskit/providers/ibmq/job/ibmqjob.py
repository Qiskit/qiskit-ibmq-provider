# -*- coding: utf-8 -*-

# This code is part of Qiskit.
#
# (C) Copyright IBM 2017, 2019.
#
# This code is licensed under the Apache License, Version 2.0. You may
# obtain a copy of this license in the LICENSE.txt file in the root directory
# of this source tree or at http://www.apache.org/licenses/LICENSE-2.0.
#
# Any modifications or derivative works of this code must retain this
# copyright notice, and modified files need to carry a notice indicating
# that they have been altered from the originals.

"""IBMQJob module

This module is used for creating a job objects for the IBM Q Experience.
"""

import logging
from typing import Dict, Optional, Tuple, Any
import warnings

from qiskit.providers import BaseJob, JobError, JobTimeoutError, BaseBackend
from qiskit.providers.jobstatus import JOB_FINAL_STATES, JobStatus
from qiskit.providers.models import BackendProperties
from qiskit.qobj import Qobj
from qiskit.result import Result
from qiskit.validation import BaseModel, bind_schema

from ..apiconstants import ApiJobStatus, ApiJobKind
from ..api.clients import AccountClient
from ..api.exceptions import ApiError, UserTimeoutExceededError
from .schema import JobResponseSchema
from .utils import (build_error_report, is_job_queued,
                    api_status_to_job_status, api_to_job_error)

logger = logging.getLogger(__name__)


@bind_schema(JobResponseSchema)
class IBMQJob(BaseModel, BaseJob):
    """Representation of a job that will be execute on a IBMQ backend.

    Represent a job that is or has been executed on an IBMQ simulator or real
    device. New jobs are intended to be created by calling ``run()`` on a
    particular backend.

    If the job was successfully submitted, you can inspect the job's status by
    using ``status()``. Status can be one of ``JobStatus`` members::

        from qiskit.providers.jobstatus import JobStatus

        job = IBMQBackend.run(...)

        try:
            job_status = job.status() # It will query the backend API.
            if job_status is JobStatus.RUNNING:
                print('The job is still running')

        except JobError as ex:
            print("Something wrong happened!: {}".format(ex))

    A call to ``status()`` can raise if something happens at the server level
    that prevents Qiskit from determining the status of the job. An example of
    this is a temporary connection lose or a network failure.

    The ``status()`` method is an example of non-blocking API.
    The ``result()`` method is an example of blocking API:

        job = IBMQBackend.run(...)

        try:
            job_result = job.result() # It will block until finishing.
            print('The job finished with result {}'.format(job_result))

        except JobError as ex:
            print("Something wrong happened!: {}".format(ex))

    Many of the ``IBMQJob`` methods can raise ``JobError`` if unexpected
    failures happened at the server level.

    Note:
        When querying the server for getting the job information, two kinds
        of errors are possible. The most severe is the one preventing Qiskit
        from getting a response from the server. This can be caused by a
        network failure or a temporary system break. In these cases, the job
         method will raise.

        If Qiskit successfully retrieves the status of a job, it could be it
        finished with errors. In that case, ``status()`` will simply return
        ``JobStatus.ERROR`` and you can call ``error_message()`` to get more
        info.

    """

    def __init__(self,
                 _backend: BaseBackend,
                 api: AccountClient,
                 _job_id: str,
                 _creation_date: str,
                 kind: ApiJobKind,
                 _status: ApiJobStatus,
                 **kwargs: Any) -> None:
        """IBMQJob init function.

        Args:
            _backend (BaseBackend): the backend instance used to run this job.
            api (AccountClient): object for connecting to the API.
            _job_id (str or None): job ID of this job.
            _creation_date (str): job creation date.
            kind (ApiJobKind): job kind.
            _status (ApiJobStatus): job status.
            kwargs (dict): additional job attributes, that will be added as
                instance members.
        """
        # pylint: disable=redefined-builtin
        BaseModel.__init__(self, _backend=_backend, _job_id=_job_id,
                           _creation_date=_creation_date, kind=kind,
                           _status=_status, **kwargs)
        BaseJob.__init__(self, self.backend(), self.job_id())

        # Model attributes.
        self._api = api
<<<<<<< HEAD
        self._creation_date = creationDate
        self._job_kind = kind
        self._use_object_storage = (self._job_kind == ApiJobKind.QOBJECT_STORAGE)
        self._update_status_position(status, kwargs.pop('infoQueue', None))

        # Optional attributes. These are specifically defined to allow
        # auto-completion in an IDE.
        self.shots = kwargs.pop('shots', None)
        self.time_per_step = kwargs.pop('timePerStep', None)
        self.name = kwargs.pop('name', None)
        self._api_backend = kwargs.pop('backend', None)
        self._job_error_msg = kwargs.pop('error', None)

        # Get Qobj from either the API result (qObject) or user input (qobj)
        qobj_dict = kwargs.pop('qObject', None)
        self._qobj = Qobj.from_dict(qobj_dict) if qobj_dict else kwargs.pop('qobj', None)

        # Additional attributes, converted to Python identifiers
        new_kwargs = {to_python_identifier(key): value for key, value in kwargs.items()}
        BaseModel.__init__(self, **new_kwargs)
        BaseJob.__init__(self, backend_obj, id)

        # Properties used for caching.
        self._cancelled = False
        self._result = None
        self._queue_position = None
=======
        self._use_object_storage = (self.kind == ApiJobKind.QOBJECT_STORAGE)
        self._queue_position = None
        self._update_status_position(_status, kwargs.pop('infoQueue', None))

        # Properties used for caching.
        self._cancelled = False
        self._api_error_msg = None
>>>>>>> f888dca5

    def qobj(self) -> Qobj:
        """Return the Qobj for this job.

        Note that this method might involve querying the API for results if the
        Job has been created in a previous Qiskit session.

        Returns:
            Qobj: the Qobj for this job.

        Raises:
            JobError: if there was some unexpected failure in the server.
        """
        # pylint: disable=access-member-before-definition,attribute-defined-outside-init
        if not self._qobj:
            # Populate self._qobj_dict by retrieving the results.
            # TODO Can qobj be retrieved if the job was cancelled?
            self._wait_for_completion()
            with api_to_job_error():
                qobj = self._api.job_download_qobj(
                    self.job_id(), self._use_object_storage)
                self._qobj = Qobj.from_dict(qobj)

        return self._qobj

    def properties(self) -> Optional[BackendProperties]:
        """Return the backend properties for this job.

        The properties might not be available if the job hasn't completed,
        in which case None is returned.

        Returns:
            BackendProperties: the backend properties used for this job, or None if
                properties are not available.

        Raises:
            JobError: if there was some unexpected failure in the server.
        """
        with api_to_job_error():
            properties = self._api.job_properties(job_id=self.job_id())

        # Backend properties of a job might not be available if the job hasn't
        # completed. This is to ensure the properties returned are up to date.
        if not properties:
            return None
        return BackendProperties.from_dict(properties)

    def result(self, timeout: Optional[float] = None, wait: float = 5) -> Result:
        """Return the result of the job.

        Note:
            Some IBMQ job results can be read only once. A second attempt to
            query the API for the job will fail, as the job is "consumed".

            The first call to this method in an ``IBMQJob`` instance will query
            the API and consume the job if it finished successfully (otherwise
            it will raise a ``JobError`` exception without consuming the job).
            Subsequent calls to that instance's method will also return the
            results, since they are cached. However, attempting to retrieve the
            results again in another instance or session might fail due to the
            job having been consumed.

        Args:
           timeout (float): number of seconds to wait for job
           wait (float): time between queries to IBM Q server

        Returns:
            qiskit.Result: Result object

        Raises:
            JobError: if the job has failed or cancelled, or if there was some
                unexpected failure in the server.
        """
        # pylint: disable=arguments-differ
        # pylint: disable=access-member-before-definition,attribute-defined-outside-init

        if not self._wait_for_completion(timeout=timeout, wait=wait,
                                         required_status=(JobStatus.DONE,)):
            message = 'Job was cancelled.' if self._status is JobStatus.CANCELLED \
                else 'Job has failed. Use job.error_message() to get more details.'
            raise JobError('Unable to retrieve job result. ' + message)

        if not self._result:
            result_response = self._get_result_response()
            self._result = Result.from_dict(result_response)

        return self._result

    def cancel(self) -> bool:
        """Attempt to cancel a job.

        Returns:
            bool: True if job can be cancelled, else False. Note this operation
            might not be possible depending on the environment.

        Raises:
            JobError: if the job has not been submitted or if there was
                some unexpected failure in the server.
        """
        try:
            response = self._api.job_cancel(self.job_id())
            self._cancelled = 'error' not in response
            return self._cancelled
        except ApiError as error:
            self._cancelled = False
            raise JobError('Error cancelling job: %s' % error)

    def status(self) -> JobStatus:
        """Query the API to update the status.

        Returns:
            qiskit.providers.JobStatus: The status of the job, once updated.

        Raises:
            JobError: if there was some unexpected failure in the server.
        """
        if self._status in JOB_FINAL_STATES:
            return self._status

        with api_to_job_error():
            # TODO: See result values
            api_response = self._api.job_status(self.job_id())
            self._update_status_position(ApiJobStatus(api_response['status']),
                                         api_response.get('infoQueue', None))

        return self._status

    def _update_status_position(self, status: ApiJobStatus, info_queue: Optional[Dict]) -> None:
        """Update the job status and potentially queue position from an API response.

        Args:
            status (ApiJobStatus): job status from the API response.
            info_queue (dict): job queue information from the API response.
        """
        self._status = api_status_to_job_status(status)
        if status is ApiJobStatus.RUNNING:
            queued, self._queue_position = is_job_queued(info_queue)
            if queued:
                self._status = JobStatus.QUEUED

    def error_message(self) -> Optional[str]:
        """Provide details about the reason of failure.

        Note:
            Some IBMQ job results can be read only once. A second attempt to
            query the API for the job will fail, as the job is "consumed".

            The first call to this method in an ``IBMQJob`` instance will query
            the API and consume the job if it failed at some point (otherwise
            it will return ``None``). Subsequent calls to that instance's method
            will also return the failure details, since they are cached.
            However, attempting to retrieve the error details again in another
            instance or session might fail due to the job having been consumed.

        Returns:
            str: An error report if the job failed or ``None`` otherwise.
        """
        if not self._wait_for_completion(required_status=(JobStatus.ERROR,)):
            return None

        if not self._job_error_msg:
            result_response = self._get_result_response()
            if result_response['results']:
                # If individual errors given
                self._job_error_msg = build_error_report(result_response['results'])
            elif 'error' in result_response:
                self._job_error_msg = result_response['error']['message']
            else:
                # No error message given
                self._job_error_msg = "Unknown error."

        return "Error running job. " + self._job_error_msg

    def queue_position(self) -> Optional[int]:
        """Return the position in the server queue.

        Returns:
            int: Position in the queue or ``None`` if position is unknown.
        """
        # Get latest position
        self.status()
        return self._queue_position

    def creation_date(self) -> str:
        """Return creation date.

        Returns:
            str: Job creation date.
        """
        return self._creation_date

    def job_id(self) -> str:
        """Return the job ID assigned by the API.

        Returns:
            str: the job ID.
        """
        return self._job_id

    def submit(self) -> None:
        """Submit job to IBM-Q.

        Note:
            This function waits for a job ID to become available.

        Events:
            ibmq.job.start: The job has started.

        Raises:
            JobError: If an error occurred during job submit.
        """
        if self.job_id() is not None:
            raise JobError("We have already submitted the job!")

        warnings.warn("Please use IBMQBackend.run() to submit a job.")

    def _wait_for_completion(
            self,
            timeout: Optional[float] = None,
            wait: float = 5,
            required_status: Tuple[JobStatus] = JOB_FINAL_STATES
    ) -> bool:
        """Wait until the job progress to a final state such as DONE or ERROR.

        Args:
            timeout (float or None): seconds to wait for job. If None, wait
                indefinitely.
            wait (float): seconds between queries.
            required_status (tuple[JobStatus]): the final job status required.

        Returns:
            bool: True if the final job status matches one of the required states.

        Raises:
            JobTimeoutError: if the job does not return results before a
                specified timeout.
        """
        if self._status in JOB_FINAL_STATES:
            return self._status in required_status

        with api_to_job_error():
            try:
                status_response = self._api.job_final_status(
                    self.job_id(), timeout=timeout, wait=wait)
            except UserTimeoutExceededError:
                raise JobTimeoutError(
                    'Timeout while waiting for job {}'.format(self._job_id))
        self._update_status_position(ApiJobStatus(status_response['status']),
                                     status_response.get('infoQueue', None))
        return self._status in required_status

    def _get_result_response(self) -> Dict:
        """Return the API result response.

        Returns:
            dict: Result response from the API.
        """
        if hasattr(self, 'qObjectResult'):
            return self.qObjectResult
        with api_to_job_error():
            return self._api.job_result(self.job_id(), self._use_object_storage)<|MERGE_RESOLUTION|>--- conflicted
+++ resolved
@@ -122,34 +122,6 @@
 
         # Model attributes.
         self._api = api
-<<<<<<< HEAD
-        self._creation_date = creationDate
-        self._job_kind = kind
-        self._use_object_storage = (self._job_kind == ApiJobKind.QOBJECT_STORAGE)
-        self._update_status_position(status, kwargs.pop('infoQueue', None))
-
-        # Optional attributes. These are specifically defined to allow
-        # auto-completion in an IDE.
-        self.shots = kwargs.pop('shots', None)
-        self.time_per_step = kwargs.pop('timePerStep', None)
-        self.name = kwargs.pop('name', None)
-        self._api_backend = kwargs.pop('backend', None)
-        self._job_error_msg = kwargs.pop('error', None)
-
-        # Get Qobj from either the API result (qObject) or user input (qobj)
-        qobj_dict = kwargs.pop('qObject', None)
-        self._qobj = Qobj.from_dict(qobj_dict) if qobj_dict else kwargs.pop('qobj', None)
-
-        # Additional attributes, converted to Python identifiers
-        new_kwargs = {to_python_identifier(key): value for key, value in kwargs.items()}
-        BaseModel.__init__(self, **new_kwargs)
-        BaseJob.__init__(self, backend_obj, id)
-
-        # Properties used for caching.
-        self._cancelled = False
-        self._result = None
-        self._queue_position = None
-=======
         self._use_object_storage = (self.kind == ApiJobKind.QOBJECT_STORAGE)
         self._queue_position = None
         self._update_status_position(_status, kwargs.pop('infoQueue', None))
@@ -157,7 +129,6 @@
         # Properties used for caching.
         self._cancelled = False
         self._api_error_msg = None
->>>>>>> f888dca5
 
     def qobj(self) -> Qobj:
         """Return the Qobj for this job.
