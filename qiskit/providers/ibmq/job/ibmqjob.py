# -*- coding: utf-8 -*-

# This code is part of Qiskit.
#
# (C) Copyright IBM 2017, 2019.
#
# This code is licensed under the Apache License, Version 2.0. You may
# obtain a copy of this license in the LICENSE.txt file in the root directory
# of this source tree or at http://www.apache.org/licenses/LICENSE-2.0.
#
# Any modifications or derivative works of this code must retain this
# copyright notice, and modified files need to carry a notice indicating
# that they have been altered from the originals.

"""IBMQJob module

This module is used for creating a job objects for the IBM Q Experience.
"""

import logging
from typing import Dict, Optional, Tuple, Any
import warnings
from datetime import datetime

from marshmallow import ValidationError

from qiskit.providers import (BaseJob,  # type: ignore[attr-defined]
                              JobTimeoutError, BaseBackend)
from qiskit.providers.jobstatus import JOB_FINAL_STATES, JobStatus
from qiskit.providers.models import BackendProperties
from qiskit.qobj import Qobj
from qiskit.result import Result
from qiskit.validation import BaseModel, ModelValidationError, bind_schema

from ..apiconstants import ApiJobStatus, ApiJobKind
from ..api.clients import AccountClient
from ..api.exceptions import ApiError, UserTimeoutExceededError
from ..job.exceptions import (IBMQJobApiError, IBMQJobFailureError,
                              IBMQJobInvalidStateError)
from .queueinfo import QueueInfo
from .schema import JobResponseSchema
from .utils import build_error_report, api_status_to_job_status, api_to_job_error

logger = logging.getLogger(__name__)


@bind_schema(JobResponseSchema)
class IBMQJob(BaseModel, BaseJob):
    """Representation of a job that will be execute on a IBMQ backend.

    Represent a job that is or has been executed on an IBMQ simulator or real
    device. New jobs are intended to be created by calling ``run()`` on a
    particular backend.

    If the job was successfully submitted, you can inspect the job's status by
    using ``status()``. Status can be one of ``JobStatus`` members::

        from qiskit.providers.jobstatus import JobStatus

        job = IBMQBackend.run(...)

        try:
            job_status = job.status() # It will query the backend API.
            if job_status is JobStatus.RUNNING:
                print('The job is still running')

        except IBMQJobApiError as ex:
            print("Something wrong happened!: {}".format(ex))

    A call to ``status()`` can raise if something happens at the server level
    that prevents Qiskit from determining the status of the job. An example of
    this is a temporary connection lose or a network failure.

    The ``status()`` method is an example of non-blocking API.
    The ``result()`` method is an example of blocking API:

        job = IBMQBackend.run(...)

        try:
            job_result = job.result() # It will block until finishing.
            print('The job finished with result {}'.format(job_result))

        except JobError as ex:
            print("Something wrong happened!: {}".format(ex))

    Many of the ``IBMQJob`` methods can raise ``IBMQJobApiError`` if unexpected
    failures happened at the server level.

    Job information retrieved from the API server is attached to the ``IBMQJob``
    instance as attributes. Given that Qiskit and the API server can be updated
    independently, some of these attributes might be deprecated or experimental.
    Supported attributes can be retrieved via methods. For example, you
    can use ``IBMQJob.creation_date()`` to retrieve the job creation date,
    which is a supported attribute.

    Note:
        When querying the server for getting the job information, two kinds
        of errors are possible. The most severe is the one preventing Qiskit
        from getting a response from the server. This can be caused by a
        network failure or a temporary system break. In these cases, the job
         method will raise.

        If Qiskit successfully retrieves the status of a job, it could be it
        finished with errors. In that case, ``status()`` will simply return
        ``JobStatus.ERROR`` and you can call ``error_message()`` to get more
        info.
    """

    def __init__(self,
                 _backend: BaseBackend,
                 api: AccountClient,
                 _job_id: str,
                 _creation_date: datetime,
                 kind: ApiJobKind,
                 _api_status: ApiJobStatus,
                 **kwargs: Any) -> None:
        """IBMQJob init function.

        Args:
            _backend: the backend instance used to run this job.
            api: object for connecting to the API.
            _job_id: job ID of this job.
            _creation_date: job creation date.
            kind: job kind.
            _api_status: API job status.
            kwargs: additional job attributes, that will be added as
                instance members.
        """
        # pylint: disable=redefined-builtin
        BaseModel.__init__(self, _backend=_backend, _job_id=_job_id,
                           _creation_date=_creation_date, kind=kind,
                           _api_status=_api_status, **kwargs)
        BaseJob.__init__(self, self.backend(), self.job_id())

        # Model attributes.
        self._api = api
        self._use_object_storage = (self.kind == ApiJobKind.QOBJECT_STORAGE)
        # self._queue_position = None
        self._queue_info = None     # type: Optional[QueueInfo]
        self._update_status_position(_api_status, kwargs.pop('infoQueue', None))

        # Properties used for caching.
        self._cancelled = False
        self._job_error_msg = None  # type: Optional[str]

    def qobj(self) -> Qobj:
        """Return the Qobj for this job.

        Note that this method might involve querying the API for results if the
        Job has been created in a previous Qiskit session.

        Returns:
            the Qobj for this job.

        Raises:
            IBMQJobApiError: if there was some unexpected failure in the server.
        """
        # pylint: disable=access-member-before-definition,attribute-defined-outside-init
        if not self._qobj:  # type: ignore[has-type]
            self._wait_for_completion()
            with api_to_job_error():
                qobj = self._api.job_download_qobj(
                    self.job_id(), self._use_object_storage)
                self._qobj = Qobj.from_dict(qobj)

        return self._qobj

    def properties(self) -> Optional[BackendProperties]:
        """Return the backend properties for this job.

        Returns:
            the backend properties used for this job, or None if
                properties are not available.

        Raises:
            IBMQJobApiError: if there was some unexpected failure in the server.
        """
        with api_to_job_error():
            properties = self._api.job_properties(job_id=self.job_id())

        if not properties:
            return None

        return BackendProperties.from_dict(properties)

    def result(
            self,
            timeout: Optional[float] = None,
            wait: float = 5,
            partial: bool = False,
            refresh: bool = False
    ) -> Result:
        """Return the result of the job.

        Note:
            Some IBMQ job results can be read only once. A second attempt to
            query the API for the job will fail, as the job is "consumed".

            The first call to this method in an ``IBMQJob`` instance will query
            the API and consume the job if it finished successfully (otherwise
            it will raise a ``JobError`` exception without consuming the job).
            Subsequent calls to that instance's method will also return the
            results, since they are cached. However, attempting to retrieve the
            results again in another instance or session might fail due to the
            job having been consumed.

            When `partial=True`, the result method returns a `Result` object
            containing partial results. If partial results are returned, precaution
            should be taken when accessing individual experiments, as doing so might
            cause an exception. Verifying whether some experiments of a job failed can
            be done by checking the boolean attribute `Result.success`.

            For example:
                If there is a job with two experiments (where one fails), getting
                the counts of the unsuccessful experiment would raise an exception
                since there are no counts to return for it:
                i.e.
                    try:
                        counts = result.get_counts("failed_experiment")
                    except QiskitError:
                        print("Experiment failed!")

        Args:
<<<<<<< HEAD
           timeout: number of seconds to wait for job.
           wait: seconds between queries to IBM Q server. Default: 5.
           partial: if true attempts to return partial results for the job. Default: False.
=======
           timeout: number of seconds to wait for job
           wait: time between queries to IBM Q server
           partial: if true attempts to return partial results for the job.
           refresh: if true, query the API for the result again.
               Otherwise return the cached value. Default: False.
>>>>>>> af4f413c

        Returns:
            Result object.

        Raises:
            IBMQJobInvalidStateError: if the job was cancelled.
            IBMQJobFailureError: If the job failed.
            IBMQJobApiError: If there was some unexpected failure in the server.
        """
        # pylint: disable=arguments-differ
        # pylint: disable=access-member-before-definition,attribute-defined-outside-init

        if not self._wait_for_completion(timeout=timeout, wait=wait,
                                         required_status=(JobStatus.DONE,)):
            if self._status is JobStatus.CANCELLED:
                raise IBMQJobInvalidStateError('Unable to retrieve job result. Job was cancelled.')

            if self._status is JobStatus.ERROR and not partial:
                raise IBMQJobFailureError('Unable to retrieve job result. Job has failed. '
                                          'Use job.error_message() to get more details.')

        return self._retrieve_result(refresh=refresh)

    def cancel(self) -> bool:
        """Attempt to cancel a job.

        Returns:
            True if job can be cancelled, else False. Note this operation
            might not be possible depending on the environment.

        Raises:
            IBMQJobApiError: if there was some unexpected failure in the server.
        """
        try:
            response = self._api.job_cancel(self.job_id())
            self._cancelled = 'error' not in response
            return self._cancelled
        except ApiError as error:
            self._cancelled = False
            raise IBMQJobApiError('Error cancelling job: %s' % error)

    def status(self) -> JobStatus:
        """Query the API to update the status.

        Returns:
            The status of the job, once updated.

        Raises:
            IBMQJobApiError: if there was some unexpected failure in the server.
        """
        if self._status in JOB_FINAL_STATES:
            return self._status

        with api_to_job_error():
            api_response = self._api.job_status(self.job_id())
            self._update_status_position(ApiJobStatus(api_response['status']),
                                         api_response.get('infoQueue', None))

        # Get all job attributes if the job is done.
        if self._status in JOB_FINAL_STATES:
            self.refresh()

        return self._status

    def _update_status_position(
            self,
            status: ApiJobStatus,
            api_info_queue: Optional[Dict]
    ) -> None:
        """Update the job status and potentially queue information from an API response.

        Args:
            status: job status from the API response.
            api_info_queue: job queue information from the API response.

        Raises:
            IBMQJobApiError: if there was some unexpected failure in the server.
        """
        self._status = api_status_to_job_status(status)
        if status is ApiJobStatus.RUNNING and api_info_queue:
            try:
                info_queue = QueueInfo.from_dict(api_info_queue)
                if info_queue._status == ApiJobStatus.PENDING_IN_QUEUE.value:
                    self._status = JobStatus.QUEUED
                    self._queue_info = info_queue
            except ModelValidationError as ex:
                raise IBMQJobApiError("Unexpected return value received from the server.") from ex

        if self._status is not JobStatus.QUEUED:
            self._queue_info = None

    def error_message(self) -> Optional[str]:
        """Provide details about the reason of failure.

        Note:
            Some IBMQ job results can be read only once. A second attempt to
            query the API for the job will fail, as the job is "consumed".

            The first call to this method in an ``IBMQJob`` instance will query
            the API and consume the job if it failed at some point (otherwise
            it will return ``None``). Subsequent calls to that instance's method
            will also return the failure details, since they are cached.
            However, attempting to retrieve the error details again in another
            instance or session might fail due to the job having been consumed.

        Returns:
            An error report if the job failed or ``None`` otherwise.
        """
        # pylint: disable=attribute-defined-outside-init
        if not self._wait_for_completion(required_status=(JobStatus.ERROR,)):
            return None

        if not self._job_error_msg:
            # First try getting error messages from the result.
            try:
                self._retrieve_result()
            except IBMQJobFailureError:
                pass

        if not self._job_error_msg:
            # Then try refreshing the job
            if not self._error:
                self.refresh()
            if self._error:
                self._job_error_msg = self._format_message_from_error(
                    self._error.__dict__)
            elif self._api_status:
                # TODO this can be removed once API provides detailed error
                self._job_error_msg = self._api_status.value
            else:
                self._job_error_msg = "Unknown error."

        return self._job_error_msg

    def queue_position(self, refresh: bool = False) -> Optional[int]:
        """Return the position in the server queue for the provider.

        Note: The position returned is within the scope of the account provider
            and may differ from the global queue position for the device.

        Args:
<<<<<<< HEAD
            refresh (bool): if True, query the API and return the latest value.
                Otherwise return the cached value. Default: False.
=======
            refresh: if True, query the API and return the latest value.
                Otherwise return the cached value.
>>>>>>> af4f413c

        Returns:
            Position in the queue or ``None`` if position is unknown or not applicable.
        """
        if refresh:
            # Get latest position
            self.status()

        if self._queue_info:
            return self._queue_info.position
        return None

    def queue_info(self) -> Optional[QueueInfo]:
        """Return queue information for this job.

        The queue information may include queue position, estimated start and
            end time, and dynamic priorities for the hub/group/project.

        Note:
            Even if the job is queued, some of its queue information may not
                be immediately available.

        Returns:
            An QueueInfo instance that contains queue information for
                this job, or ``None`` if queue information is unknown or not
                applicable.
        """
        # Get latest queue information.
        self.status()

        # Return queue information only if it has any useful information.
        if self._queue_info and any(
                value for attr, value in self._queue_info.__dict__ if not attr.starts_with('_')):
            return self._queue_info
        return None

    def creation_date(self) -> str:
        """Return creation date.

        Returns:
            Job creation date.
        """
        return self._creation_date.strftime('%Y-%m-%dT%H:%M:%S.%fZ')

    def job_id(self) -> str:
        """Return the job ID assigned by the API.

        Returns:
            the job ID.
        """
        return self._job_id

    def name(self) -> Optional[str]:
        """Return the name assigned to this job.

        Returns:
            the job name or ``None`` if no name was assigned to the job.
        """
        return self._name

    def time_per_step(self) -> Optional[Dict]:
        """Return the date and time information on each step of the job processing.

        Returns:
            a dictionary containing the date and time information on each
                step of the job processing. The keys of the dictionary are the
                names of the steps, and the values are the date and time
                information. ``None`` is returned if the information is not
                yet available.
        """
        if not self._time_per_step or self._status not in JOB_FINAL_STATES:
            self.refresh()
        return self._time_per_step

    def submit(self) -> None:
        """Submit job to IBM-Q.

        Note:
            This function is deprecated, please use ``IBMQBackend.run()`` to
                submit a job.

        Events:
            The job has started.

        Raises:
            IBMQJobApiError: if there was some unexpected failure in the server.
            IBMQJobInvalidStateError: If the job has already been submitted.
        """
        if self.job_id() is not None:
            raise IBMQJobInvalidStateError("We have already submitted the job!")

        warnings.warn("job.submit() is deprecated. Please use "
                      "IBMQBackend.run() to submit a job.", DeprecationWarning, stacklevel=2)

    def refresh(self) -> None:
        """Obtain the latest job information from the API."""
        with api_to_job_error():
            api_response = self._api.job_get(self.job_id())

        saved_model_cls = JobResponseSchema.model_cls
        try:
            # Load response into a dictionary
            JobResponseSchema.model_cls = dict
            data = self.schema.load(api_response)
            BaseModel.__init__(self, **data)

            # Model attributes.
            self._use_object_storage = (self.kind == ApiJobKind.QOBJECT_STORAGE)
            self._update_status_position(data.pop('_api_status'),
                                         data.pop('infoQueue', None))
        except ValidationError as ex:
            raise IBMQJobApiError("Unexpected return value received from the server.") from ex
        finally:
            JobResponseSchema.model_cls = saved_model_cls

    def to_dict(self) -> None:
        """Serialize the model into a Python dict of simple types."""
        warnings.warn("IBMQJob.to_dict() is not supported and may not work properly.",
                      stacklevel=2)
        return BaseModel.to_dict(self)

    def _wait_for_completion(
            self,
            timeout: Optional[float] = None,
            wait: float = 5,
            required_status: Tuple[JobStatus] = JOB_FINAL_STATES
    ) -> bool:
        """Wait until the job progress to a final state such as DONE or ERROR.

        Args:
            timeout: seconds to wait for job. If None, wait indefinitely. Default: None.
            wait: seconds between queries. Default: 5.
            required_status: the final job status required. Default: ``JOB_FINAL_STATES``.

        Returns:
            True if the final job status matches one of the required states.

        Raises:
            JobTimeoutError: if the job does not return results before a
                specified timeout.
        """
        if self._status in JOB_FINAL_STATES:
            return self._status in required_status

        with api_to_job_error():
            try:
                status_response = self._api.job_final_status(
                    self.job_id(), timeout=timeout, wait=wait)
            except UserTimeoutExceededError:
                raise JobTimeoutError(
                    'Timeout while waiting for job {}'.format(self._job_id))
        self._update_status_position(ApiJobStatus(status_response['status']),
                                     status_response.get('infoQueue', None))
        # Get all job attributes if the job is done.
        if self._status in JOB_FINAL_STATES:
            self.refresh()

        return self._status in required_status

    def _retrieve_result(self, refresh: bool = False) -> Result:
        """Retrieve the job result response.

        Args:
            refresh: if true, query the API for the result again.
               Otherwise return the cached value. Default: False.

        Returns:
            The job result.

        Raises:
            IBMQJobApiError: If there was some unexpected failure in the server.
            IBMQJobFailureError: If the job failed and partial result could not
                be retrieved.
        """
        # pylint: disable=access-member-before-definition,attribute-defined-outside-init
        result_response = None
        if not self._result or refresh:  # type: ignore[has-type]
            try:
                result_response = self._api.job_result(self.job_id(), self._use_object_storage)
                self._result = Result.from_dict(result_response)
            except (ModelValidationError, ApiError) as err:
                if self._status is JobStatus.ERROR:
                    raise IBMQJobFailureError('Unable to retrieve job result. Job has failed. '
                                              'Use job.error_message() to get more details.')
                raise IBMQJobApiError(str(err))
            finally:
                # In case partial results are returned or job failure, an error message is cached.
                if result_response:
                    self._check_for_error_message(result_response)

        if self._status is JobStatus.ERROR and not self._result.results:
            raise IBMQJobFailureError('Unable to retrieve job result. Job has failed. '
                                      'Use job.error_message() to get more details.')

        return self._result

    def _check_for_error_message(self, result_response: Dict[str, Any]) -> None:
        """Retrieves the error message from the result response.

        Args:
            result_response: Dictionary of the result response.
        """
        if result_response and result_response['results']:
            # If individual errors given
            self._job_error_msg = build_error_report(result_response['results'])
        elif 'error' in result_response:
            self._job_error_msg = self._format_message_from_error(result_response['error'])

    def _format_message_from_error(self, error: Dict) -> str:
        """Format message from the error field.

        Args:
            The error field.

        Returns:
            A formatted error message.

        Raises:
            IBMQJobApiError: If there was some unexpected failure in the server.
        """
        try:
            return "{}. Error code: {}.".format(error['message'], error['code'])
        except KeyError:
            raise IBMQJobApiError('Failed to get job error message. Invalid error data received: {}'
                                  .format(error))<|MERGE_RESOLUTION|>--- conflicted
+++ resolved
@@ -221,17 +221,11 @@
                         print("Experiment failed!")
 
         Args:
-<<<<<<< HEAD
            timeout: number of seconds to wait for job.
-           wait: seconds between queries to IBM Q server. Default: 5.
+           wait: time in seconds between queries to IBM Q server. Default: 5.
            partial: if true attempts to return partial results for the job. Default: False.
-=======
-           timeout: number of seconds to wait for job
-           wait: time between queries to IBM Q server
-           partial: if true attempts to return partial results for the job.
            refresh: if true, query the API for the result again.
                Otherwise return the cached value. Default: False.
->>>>>>> af4f413c
 
         Returns:
             Result object.
@@ -373,13 +367,8 @@
             and may differ from the global queue position for the device.
 
         Args:
-<<<<<<< HEAD
-            refresh (bool): if True, query the API and return the latest value.
+            refresh: if True, query the API and return the latest value.
                 Otherwise return the cached value. Default: False.
-=======
-            refresh: if True, query the API and return the latest value.
-                Otherwise return the cached value.
->>>>>>> af4f413c
 
         Returns:
             Position in the queue or ``None`` if position is unknown or not applicable.
