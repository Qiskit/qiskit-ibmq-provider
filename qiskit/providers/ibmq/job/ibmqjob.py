--- conflicted
+++ resolved
@@ -129,13 +129,7 @@
 
         # Properties used for caching.
         self._cancelled = False
-<<<<<<< HEAD
-        self._api_error_msg = None  # type: str
-        self._result = None
-        self._queue_position = None  # type: int
-=======
         self._job_error_msg = self._error.message if self._error else None
->>>>>>> 3c93a99c
 
     def qobj(self) -> Qobj:
         """Return the Qobj for this job.
