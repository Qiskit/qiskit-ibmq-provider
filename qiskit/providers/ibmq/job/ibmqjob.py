--- conflicted
+++ resolved
@@ -32,16 +32,11 @@
 from qiskit.tools.events.pubsub import Publisher
 from qiskit.validation.exceptions import ModelValidationError
 
-<<<<<<< HEAD
-from ..api import ApiError, IBMQConnector
 from ..apiconstants import ApiJobStatus
 from ..api_v2.clients import BaseClient, AccountClient
 from ..api_v2.rest.schemas.job import JobModel
 from ..api_v2.exceptions import UserTimeoutExceededError
-=======
-from ..apiconstants import ApiJobStatus
 from ..api.exceptions import ApiError, WebsocketTimeoutError, WebsocketError
->>>>>>> 4c86b673
 
 from .utils import (current_utc_time, build_error_report, is_job_queued,
                     api_status_to_job_status)
@@ -437,68 +432,8 @@
         """
         backend_name = self.backend().name()
 
-<<<<<<< HEAD
-=======
-        submit_info = None
-        if self._use_object_storage:
-            # Attempt to use object storage.
-            try:
-                submit_info = self._api.job_submit_object_storage(
-                    backend_name=backend_name,
-                    qobj_dict=self._qobj_payload,
-                    job_name=job_name)
-            except Exception as err:  # pylint: disable=broad-except
-                # Fall back to submitting the Qobj via POST if object storage
-                # failed.
-                logger.info('Submitting the job via object storage failed: '
-                            'retrying via regular POST upload.')
-                # Disable object storage for this job.
-                self._use_object_storage = False
-
-        if not submit_info:
-            try:
-                kwargs = {'job_name': job_name}
-                submit_info = self._api.job_submit(
-                    backend_name=backend_name,
-                    qobj_dict=self._qobj_payload,
-                    **kwargs)
-            except Exception as err:  # pylint: disable=broad-except
-                # Undefined error during submission:
-                # Capture and keep it for raising it when calling status().
-                self._future_captured_exception = err
-                return None
-
-        # Error in the job after submission:
-        # Transition to the `ERROR` final state.
-        if 'error' in submit_info:
-            self._status = JobStatus.ERROR
-            self._api_error_msg = str(submit_info['error'])
-            return submit_info
-
-        # Submission success.
-        self._creation_date = submit_info.get('creationDate')
-        self._status = JobStatus.QUEUED
-        self._job_id = submit_info.get('id')
-        return submit_info
-
-    def _wait_for_job(self, timeout=None, wait=5):
-        """Blocks until the job is complete and returns the job content from the
-        API, consuming it.
-
-        Args:
-            timeout (float): number of seconds to wait for job.
-            wait (int): time between queries to IBM Q server.
-
-        Return:
-            dict: a dictionary with the contents of the job.
-
-        Raises:
-            JobError: if there is an error while requesting the results.
-        """
-        self._wait_for_completion(timeout, wait)
-
->>>>>>> 4c86b673
-        try:
+        try:
+            # TODO some object storage stuff
             kwargs = {}
             # TODO: job_name really should be a job attribute
             if isinstance(self._api, BaseClient):
@@ -519,14 +454,10 @@
             self._init_job_model(**submit_info)
             self._status = JobStatus.QUEUED
 
-<<<<<<< HEAD
         except Exception as err:  # pylint: disable=broad-except
             # Undefined error during submission:
             # Capture and keep it for raising it when calling status().
             self._future_captured_exception = err
-=======
-        return self._api.job_get(self._job_id)
->>>>>>> 4c86b673
 
     def _wait_for_completion(
             self, timeout: Optional[float] = None, wait: float = 5) -> None:
