# -*- coding: utf-8 -*-

# This code is part of Qiskit.
#
# (C) Copyright IBM 2017, 2020.
#
# This code is licensed under the Apache License, Version 2.0. You may
# obtain a copy of this license in the LICENSE.txt file in the root directory
# of this source tree or at http://www.apache.org/licenses/LICENSE-2.0.
#
# Any modifications or derivative works of this code must retain this
# copyright notice, and modified files need to carry a notice indicating
# that they have been altered from the originals.

"""IBM Quantum Experience job."""

import re
import logging
from typing import Dict, Optional, Tuple, Any, List, Callable
import warnings
from datetime import datetime
from concurrent import futures
from threading import Event
from queue import Empty

from marshmallow import ValidationError

from qiskit.providers import (BaseJob,  # type: ignore[attr-defined]
                              BaseBackend)
from qiskit.providers.jobstatus import JOB_FINAL_STATES, JobStatus
from qiskit.providers.models import BackendProperties
from qiskit.qobj import Qobj
from qiskit.result import Result
from qiskit.validation import BaseModel, ModelValidationError, bind_schema

from ..apiconstants import ApiJobStatus, ApiJobKind
from ..api.clients import AccountClient
from ..api.exceptions import ApiError, UserTimeoutExceededError
<<<<<<< HEAD
from ..utils import validate_job_tags
=======
from ..utils.utils import RefreshQueue
>>>>>>> ee65f69e
from .exceptions import (IBMQJobApiError, IBMQJobFailureError,
                         IBMQJobTimeoutError, IBMQJobInvalidStateError)
from .queueinfo import QueueInfo
from .schema import JobResponseSchema
from .utils import (build_error_report, api_status_to_job_status,
                    api_to_job_error, get_cancel_status)

logger = logging.getLogger(__name__)


@bind_schema(JobResponseSchema)
class IBMQJob(BaseModel, BaseJob):
    """Representation of a job that executes on an IBM Quantum Experience backend.

    The job may be executed on a simulator or a real device. A new ``IBMQJob``
    instance is returned when you call
    :meth:`IBMQBackend.run()<qiskit.providers.ibmq.ibmqbackend.IBMQBackend.run()>`
    to submit a job to a particular backend.

    If the job is successfully submitted, you can inspect the job's status by
    calling :meth:`status()`. Job status can be one of the
    :class:`~qiskit.providers.JobStatus` members.
    For example::

        from qiskit.providers.jobstatus import JobStatus

        job = backend.run(...)

        try:
            job_status = job.status()  # Query the backend server for job status.
            if job_status is JobStatus.RUNNING:
                print("The job is still running")
        except IBMQJobApiError as ex:
            print("Something wrong happened!: {}".format(ex))

    Note:
        An error may occur when querying the remote server to get job information.
        The most common errors are temporary network failures
        and server errors, in which case an
        :class:`~qiskit.providers.ibmq.job.IBMQJobApiError`
        is raised. These errors usually clear quickly, so retrying the operation is
        likely to succeed.

    Some of the methods in this class are blocking, which means control may
    not be returned immediately. :meth:`result()` is an example
    of a blocking method::

        job = backend.run(...)

        try:
            job_result = job.result()  # It will block until the job finishes.
            print("The job finished with result {}".format(job_result))
        except JobError as ex:
            print("Something wrong happened!: {}".format(ex))

    Job information retrieved from the server is attached to the ``IBMQJob``
    instance as attributes. Given that Qiskit and the server can be updated
    independently, some of these attributes might be deprecated or experimental.
    Supported attributes can be retrieved via methods. For example, you
    can use :meth:`creation_date()` to retrieve the job creation date,
    which is a supported attribute.
    """

    _executor = futures.ThreadPoolExecutor()
    """Threads used for asynchronous processing."""

    def __init__(self,
                 _backend: BaseBackend,
                 api: AccountClient,
                 _job_id: str,
                 _creation_date: datetime,
                 _api_status: ApiJobStatus,
                 **kwargs: Any) -> None:
        """IBMQJob constructor.

        Args:
            _backend: The backend instance used to run this job.
            api: Object for connecting to the server.
            _job_id: Job ID.
            _creation_date: Job creation date.
            _api_status: Job status returned by the server.
            kwargs: Additional job attributes.
        """
        # pylint: disable=redefined-builtin

        # Convert qobj from dictionary to Qobj.
        if isinstance(kwargs.get('_qobj', None), dict):
            self._qobj = Qobj.from_dict(kwargs.pop('_qobj'))

        BaseModel.__init__(self, _backend=_backend, _job_id=_job_id,
                           _creation_date=_creation_date,
                           _api_status=_api_status, **kwargs)
        BaseJob.__init__(self, self.backend(), self.job_id())

        # Model attributes.
        self._api = api
        self._use_object_storage = (self.kind == ApiJobKind.QOBJECT_STORAGE)
        self._queue_info = None     # type: Optional[QueueInfo]
        self._status, self._queue_info = self._get_status_position(
            _api_status, kwargs.pop('info_queue', None))

        # Properties used for caching.
        self._cancelled = False
        self._job_error_msg = None  # type: Optional[str]
        self._name = kwargs.pop('_name', None)
        self._tags = kwargs.pop('_tags', [])

    def qobj(self) -> Optional[Qobj]:
        """Return the Qobj for this job.

        Returns:
            The Qobj for this job, or ``None`` if the job does not have a Qobj.

        Raises:
            IBMQJobApiError: If an unexpected error occurred when retrieving
                job information from the server.
        """
        if not self.kind:
            return None

        # pylint: disable=access-member-before-definition,attribute-defined-outside-init
        if not self._qobj:  # type: ignore[has-type]
            with api_to_job_error():
                qobj = self._api.job_download_qobj(
                    self.job_id(), self._use_object_storage)
                self._qobj = Qobj.from_dict(qobj)

        return self._qobj

    def properties(self) -> Optional[BackendProperties]:
        """Return the backend properties for this job.

        Returns:
            The backend properties used for this job, or ``None`` if
            properties are not available.

        Raises:
            IBMQJobApiError: If an unexpected error occurred when communicating
                with the server.
        """
        with api_to_job_error():
            properties = self._api.job_properties(job_id=self.job_id())

        if not properties:
            return None

        return BackendProperties.from_dict(properties)

    def result(
            self,
            timeout: Optional[float] = None,
            wait: float = 5,
            partial: bool = False,
            refresh: bool = False
    ) -> Result:
        """Return the result of the job.

        Note:
            Some IBM Quantum Experience job results can only be read once. A
            second attempt to query the server for the same job will fail,
            since the job has already been "consumed".

            The first call to this method in an ``IBMQJob`` instance will
            query the server and consume any available job results. Subsequent
            calls to that instance's ``result()`` will also return the results, since
            they are cached. However, attempting to retrieve the results again in
            another instance or session might fail due to the job results
            having been consumed.

        Note:
            When `partial=True`, this method will attempt to retrieve partial
            results of failed jobs. In this case, precaution should
            be taken when accessing individual experiments, as doing so might
            cause an exception. The ``success`` attribute of the returned
            :class:`~qiskit.result.Result` instance can be used to verify
            whether it contains partial results.

            For example, if one of the experiments in the job failed, trying to
            get the counts of the unsuccessful experiment would raise an exception
            since there are no counts to return::

                try:
                    counts = result.get_counts("failed_experiment")
                except QiskitError:
                    print("Experiment failed!")

        If the job failed, you can use :meth:`error_message()` to get more information.

        Args:
            timeout: Number of seconds to wait for job.
            wait: Time in seconds between queries.
            partial: If ``True``, return partial results if possible.
            refresh: If ``True``, re-query the server for the result. Otherwise
                return the cached value.

        Returns:
            Job result.

        Raises:
            IBMQJobInvalidStateError: If the job was cancelled.
            IBMQJobFailureError: If the job failed.
            IBMQJobApiError: If an unexpected error occurred when communicating
                with the server.
        """
        # pylint: disable=arguments-differ
        # pylint: disable=access-member-before-definition,attribute-defined-outside-init

        if not self._wait_for_completion(timeout=timeout, wait=wait,
                                         required_status=(JobStatus.DONE,)):
            if self._status is JobStatus.CANCELLED:
                raise IBMQJobInvalidStateError('Unable to retrieve result for job {}. '
                                               'Job was cancelled.'.format(self.job_id()))

            if self._status is JobStatus.ERROR and not partial:
                raise IBMQJobFailureError(
                    'Unable to retrieve result for job {}. Job has failed. '
                    'Use job.error_message() to get more details.'.format(self.job_id()))

        return self._retrieve_result(refresh=refresh)

    def cancel(self) -> bool:
        """Attempt to cancel the job.

        Note:
            Depending on the state the job is in, it might be impossible to
            cancel the job.

        Returns:
            ``True`` if the job is cancelled, else ``False``.

        Raises:
            IBMQJobApiError: If an unexpected error occurred when communicating
                with the server.
        """
        try:
            response = self._api.job_cancel(self.job_id())
            self._cancelled = get_cancel_status(response)
            return self._cancelled
        except ApiError as error:
            self._cancelled = False
            raise IBMQJobApiError('Unexpected error when cancelling job {}: {}'
                                  .format(self.job_id(), str(error))) from error

    def update_name(self, name: str) -> bool:
        """Update the job name associated with this job.

        Args:
            name: The new name for the job.

        Returns:
            ``True`` if the job name was updated successfully, else ``False``.

        Raises:
            IBMQJobInvalidStateError: If the input job name is not a string.
        """
        if not isinstance(name, str):
            raise IBMQJobInvalidStateError('job_name needs to be a string.')

        job_attribute_to_update_info = {'name': name}
        with api_to_job_error():
            response = self._api.job_update(self.job_id(), job_attribute_to_update_info)

        # Get the name from the response and check if the update was successful.
        updated_name = response.get('name', None)
        update_successful = (name == updated_name)

        # Cache the new name if update was successful.
        if update_successful:
            self._name = updated_name

        return update_successful

    def update_tags(self, tags: List[str], overwrite: bool = False) -> bool:
        """Update the job tags associated with this job.

        Note: Job tags used by a job set could not be overwritten or changed.

        Args:
            tags: The new tags for the job.
            overwrite: if ``True`` the tags will be added to the already existing tags,
                else the tags will overwrite the existing tags with those specified by
                `tags`.

        Returns:
            ``True`` if the job tags were updated successfully, else ``False``.

        """
        validate_job_tags(tags, IBMQJobInvalidStateError)
        # Regex used to match tags used by a job set.
        re_job_set_id_long = re.compile(r'^(ibmq_jobset_)([0-9a-f]{32})(-{1})(\d+)(_{1})$')

        # Convert tags list to set, removing duplicates if present.
        tags_to_update = set(tags)
        if overwrite:
            # Keep tags that match (those used by a job set).
            for tag in self._tags:
                if re.match(re_job_set_id_long, tag):
                    tags_to_update.add(tag)
        else:
            tags_to_update.update(self._tags)

        job_attribute_to_update_info = {'tags': list(tags_to_update)}
        with api_to_job_error():
            response = self._api.job_update(self.job_id(), job_attribute_to_update_info)

        # Get the tags from the response and check if the update was successful.
        updated_tags = response.get('tags', None)
        updated_tags_set = set(updated_tags) if updated_tags else None
        update_successful = (set(tags_to_update) == updated_tags_set)

        # Cache the new tags if update was successful.
        if update_successful:
            self._tags = updated_tags

        return update_successful

    def status(self) -> JobStatus:
        """Query the server for the latest job status.

        Note:
            This method is not designed to be invoked repeatedly in a loop for
            an extended period of time. Doing so may cause the server to reject
            your request.
            Use :meth:`wait_for_final_state()` if you want to wait for the job to finish.

        Note:
            If the job failed, you can use :meth:`error_message()` to get
            more information.

        Returns:
            The status of the job.

        Raises:
            IBMQJobApiError: If an unexpected error occurred when communicating
                with the server.
        """
        if self._status in JOB_FINAL_STATES:
            return self._status

        with api_to_job_error():
            api_response = self._api.job_status(self.job_id())
            self._status, self._queue_info = self._get_status_position(
                ApiJobStatus(api_response['status']), api_response.get('infoQueue', None))

        # Get all job attributes if the job is done.
        if self._status in JOB_FINAL_STATES:
            self.refresh()

        return self._status

    def done(self) -> bool:
        """Return whether the job has successfully run.

        Returns:
            ``True`` if the job is done, else ``False``.
        """
        return self._is_job_status(JobStatus.DONE)

    def running(self) -> bool:
        """Return whether the job is actively running.

        Returns:
            ``True`` if the job is running, else ``False``.
        """
        return self._is_job_status(JobStatus.RUNNING)

    def cancelled(self) -> bool:
        """Return whether the job has been cancelled.

        Returns:
            ``True`` if the job has been cancelled, else ``False``.
        """
        return self._is_job_status(JobStatus.CANCELLED)

    def _is_job_status(self, job_status: JobStatus) -> bool:
        """Return whether the current job status matches the desired one.

        Args:
            job_status: The job status to check against.

        Returns:
            ``True`` if the current job status matches the desired one, else ``False``.
        """
        return self.status() == job_status

    def error_message(self) -> Optional[str]:
        """Provide details about the reason of failure.

        Returns:
            An error report if the job failed or ``None`` otherwise.
        """
        # pylint: disable=attribute-defined-outside-init
        if not self._wait_for_completion(required_status=(JobStatus.ERROR,)):
            return None

        if not self._job_error_msg:
            # First try getting error messages from the result.
            try:
                self._retrieve_result()
            except IBMQJobFailureError:
                pass

        if not self._job_error_msg:
            # Then try refreshing the job
            if not self._error:
                self.refresh()
            if self._error:
                self._job_error_msg = self._format_message_from_error(
                    self._error.__dict__)
            elif self._api_status:
                self._job_error_msg = self._api_status.value
            else:
                self._job_error_msg = "Unknown error."

        return self._job_error_msg

    def queue_position(self, refresh: bool = False) -> Optional[int]:
        """Return the position of the job in the server queue.

        Note:
            The position returned is within the scope of the provider
            and may differ from the global queue position.

        Args:
            refresh: If ``True``, re-query the server to get the latest value.
                Otherwise return the cached value.

        Returns:
            Position in the queue or ``None`` if position is unknown or not applicable.
        """
        if refresh:
            # Get latest position
            self.status()

        if self._queue_info:
            return self._queue_info.position
        return None

    def queue_info(self) -> Optional[QueueInfo]:
        """Return queue information for this job.

        The queue information may include queue position, estimated start and
        end time, and dynamic priorities for the hub, group, and project. See
        :class:`QueueInfo` for more information.

        Note:
            Even if the job is queued, some of its queue information may not
            be immediately available.

        Returns:
            A :class:`QueueInfo` instance that contains queue information for
            this job, or ``None`` if queue information is unknown or not
            applicable.
        """
        # Get latest queue information.
        self.status()

        # Return queue information only if it has any useful information.
        if self._queue_info and any(
                value is not None for attr, value in self._queue_info.__dict__.items()
                if not attr.startswith('_') and attr != 'job_id'):
            return self._queue_info
        return None

    def creation_date(self) -> str:
        """Return job creation date.

        Returns:
            Job creation date.
        """
        return self._creation_date.strftime('%Y-%m-%dT%H:%M:%S.%fZ')

    def job_id(self) -> str:
        """Return the job ID assigned by the server.

        Returns:
            Job ID.
        """
        return self._job_id

    def name(self) -> Optional[str]:
        """Return the name assigned to this job.

        Returns:
            Job name or ``None`` if no name was assigned to this job.
        """
        return self._name

    def tags(self) -> List[str]:
        """Return the tags assigned to this job.

        Returns:
            Tags assigned to this job.
        """
        return self._tags.copy()

    def time_per_step(self) -> Optional[Dict]:
        """Return the date and time information on each step of the job processing.

        The output dictionary contains the date and time information on each
        step of the job processing. The keys of the dictionary are the names
        of the steps, and the values are the date and time data. For example::

            {'CREATING': '2020-02-13T20:19:25.717Z',
             'CREATED': '2020-02-13T20:19:26.467Z',
             'VALIDATING': '2020-02-13T20:19:26.527Z'}

        Returns:
            Date and time information on job processing steps, or ``None``
            if the information is not yet available.
        """
        if not self._time_per_step or self._status not in JOB_FINAL_STATES:
            self.refresh()
        return self._time_per_step

    def submit(self) -> None:
        """Submit this job to an IBM Quantum Experience backend.

        Note:
            This function is deprecated, please use
            :meth:`IBMQBackend.run()<qiskit.providers.ibmq.ibmqbackend.IBMQBackend.run()>`
            to submit a job.

        Raises:
            IBMQJobInvalidStateError: If the job has already been submitted.
        """
        if self.job_id() is not None:
            raise IBMQJobInvalidStateError(
                'The job {} has already been submitted.'.format(self.job_id()))

        warnings.warn("job.submit() is deprecated. Please use "
                      "IBMQBackend.run() to submit a job.", DeprecationWarning, stacklevel=2)

    def refresh(self) -> None:
        """Obtain the latest job information from the server.

        This method may add additional attributes to this job instance, if new
        information becomes available.

        Raises:
            IBMQJobApiError: If an unexpected error occurred when communicating
                with the server.
        """
        with api_to_job_error():
            api_response = self._api.job_get(self.job_id())

        saved_model_cls = JobResponseSchema.model_cls
        try:
            # Load response into a dictionary
            JobResponseSchema.model_cls = dict
            data = self.schema.load(api_response)
            BaseModel.__init__(self, **data)

            # Model attributes.
            self._use_object_storage = (self.kind == ApiJobKind.QOBJECT_STORAGE)
            self._status, self._queue_info = self._get_status_position(
                data.pop('_api_status'), data.pop('info_queue', None))
        except ValidationError as ex:
            raise IBMQJobApiError('Unexpected return value received from the server when '
                                  'refreshing job {}: {}'.format(self.job_id(), str(ex))) from ex
        finally:
            JobResponseSchema.model_cls = saved_model_cls

    def to_dict(self) -> None:
        """Serialize the model into a Python dict of simple types.

        Note:
            This is an inherited but unsupported method and may not work properly.
        """
        warnings.warn("IBMQJob.to_dict() is not supported and may not work properly.",
                      stacklevel=2)
        return BaseModel.to_dict(self)

    def wait_for_final_state(
            self,
            timeout: Optional[float] = None,
            wait: Optional[float] = None,
            callback: Optional[Callable] = None
    ) -> None:
        """Wait until the job progresses to a final state such as ``DONE`` or ``ERROR``.

        Args:
            timeout: Seconds to wait for the job. If ``None``, wait indefinitely.
            wait: Seconds to wait between invoking the callback function. If ``None``,
                the callback function is invoked only if job status or queue position
                has changed.
            callback: Callback function invoked after each querying iteration.
                The following positional arguments are provided to the callback function:

                    * job_id: Job ID
                    * job_status: Status of the job from the last query.
                    * job: This ``IBMQJob`` instance.

                In addition, the following keyword arguments are also provided:

                    * queue_info: A :class:`QueueInfo` instance with job queue information,
                      or ``None`` if queue information is unknown or not applicable.
                      You can use the ``to_dict()`` method to convert the
                      :class:`QueueInfo` instance to a dictionary, if desired.

        Raises:
            IBMQJobTimeoutError: if the job does not reach a final state before the
                specified timeout.
        """
        exit_event = Event()
        status_queue = RefreshQueue(maxsize=1)
        future = None
        if callback:
            future = self._executor.submit(self._status_callback,
                                           status_queue=status_queue,
                                           exit_event=exit_event,
                                           callback=callback,
                                           wait=wait)
        try:
            self._wait_for_completion(timeout=timeout, status_queue=status_queue)
        finally:
            if future:
                # Make sure the callback thread wakes up.
                exit_event.set()
                status_queue.notify_all()
                future.result()

    def _wait_for_completion(
            self,
            timeout: Optional[float] = None,
            wait: float = 5,
            required_status: Tuple[JobStatus] = JOB_FINAL_STATES,
            status_queue: Optional[RefreshQueue] = None
    ) -> bool:
        """Wait until the job progress to a final state such as ``DONE`` or ``ERROR``.

        Args:
            timeout: Seconds to wait for job. If ``None``, wait indefinitely.
            wait: Seconds between queries.
            required_status: The final job status required.
            status_queue: Queue used to share the latest status.

        Returns:
            ``True`` if the final job status matches one of the required states.

        Raises:
            IBMQJobTimeoutError: if the job does not return results before a
                specified timeout.
            IBMQJobApiError: if there was an error getting the job status
                due to a network issue.
        """
        if self._status in JOB_FINAL_STATES:
            return self._status in required_status

        try:
            status_response = self._api.job_final_status(
                self.job_id(), timeout=timeout, wait=wait, status_queue=status_queue)
        except UserTimeoutExceededError:
            raise IBMQJobTimeoutError(
                'Timeout while waiting for job {}.'.format(self._job_id)) from None
        except ApiError as api_err:
            logger.error('Maximum retries exceeded: '
                         'Error checking job status due to a network error.')
            raise IBMQJobApiError('Error checking job status due to a network '
                                  'error: {}'.format(str(api_err))) from api_err

        self._status, self._queue_info = self._get_status_position(
            ApiJobStatus(status_response['status']), status_response.get('infoQueue', None))

        # Get all job attributes when the job is done.
        self.refresh()

        return self._status in required_status

    def _retrieve_result(self, refresh: bool = False) -> Result:
        """Retrieve the job result response.

        Args:
            refresh: If ``True``, re-query the server for the result.
               Otherwise return the cached value.

        Returns:
            The job result.

        Raises:
            IBMQJobApiError: If an unexpected error occurred when communicating
                with the server.
            IBMQJobFailureError: If the job failed and partial result could not
                be retrieved.
            IBMQJobInvalidStateError: If result is in an unsupported format.
        """
        # pylint: disable=access-member-before-definition,attribute-defined-outside-init
        result_response = None
        if not self._result or refresh:  # type: ignore[has-type]
            try:
                result_response = self._api.job_result(self.job_id(), self._use_object_storage)
                self._result = Result.from_dict(result_response)
            except (ModelValidationError, ApiError) as err:
                if self._status is JobStatus.ERROR:
                    raise IBMQJobFailureError(
                        'Unable to retrieve result for job {}. Job has failed. Use '
                        'job.error_message() to get more details.'.format(self.job_id())) from err
                if not self.kind:
                    raise IBMQJobInvalidStateError(
                        'Unable to retrieve result for job {}. Job result '
                        'is in an unsupported format.'.format(self.job_id())) from err
                raise IBMQJobApiError(
                    'Unable to retrieve result for '
                    'job {}: {}'.format(self.job_id(), str(err))) from err
            finally:
                # In case partial results are returned or job failure, an error message is cached.
                if result_response:
                    self._check_for_error_message(result_response)

        if self._status is JobStatus.ERROR and not self._result.results:
            raise IBMQJobFailureError(
                'Unable to retrieve result for job {}. Job has failed. '
                'Use job.error_message() to get more details.'.format(self.job_id()))

        return self._result

    def _check_for_error_message(self, result_response: Dict[str, Any]) -> None:
        """Retrieves the error message from the result response.

        Args:
            result_response: Dictionary of the result response.
        """
        if result_response.get('results', None):
            # If individual errors given
            self._job_error_msg = build_error_report(result_response['results'])
        elif 'error' in result_response:
            self._job_error_msg = self._format_message_from_error(result_response['error'])

    def _format_message_from_error(self, error: Dict) -> str:
        """Format message from the error field.

        Args:
            The error field.

        Returns:
            A formatted error message.

        Raises:
            IBMQJobApiError: If invalid data received from the server.
        """
        try:
            return "{}. Error code: {}.".format(error['message'], error['code'])
        except KeyError as ex:
            raise IBMQJobApiError('Failed to get error message for job {}. Invalid error '
                                  'data received: {}'.format(self.job_id(), error)) from ex

    def _status_callback(
            self,
            status_queue: RefreshQueue,
            exit_event: Event,
            callback: Callable,
            wait: Optional[float]
    ) -> None:
        """Invoke the callback function with the latest job status.

        Args:
            status_queue: Queue containing the latest status.
            exit_event: Event used to notify this thread to quit.
            callback: Callback function to invoke.
            wait: Time between each callback function call. If ``None``,
                the callback function is invoked only if job status or queue position
                has changed.
        """
        status_response = None
        last_data = (None, None)  # type: Tuple[Optional[JobStatus], Optional[QueueInfo]]

        while not exit_event.is_set():
            try:
                if wait is None:
                    status_response = status_queue.get(block=True)
                else:
                    exit_event.wait(wait)
                    status_response = status_queue.get(block=False)
            except Empty:
                pass

            if not status_response:
                continue

            try:
                status, queue_info = self._get_status_position(
                    ApiJobStatus(status_response['status']),
                    status_response.get('infoQueue', None))
            except IBMQJobApiError as ex:
                logger.warning("Unexpected error when getting job status: %s", ex)
                continue

            if status in JOB_FINAL_STATES:
                return
            if wait is None:
                if (status, queue_info) == last_data:
                    continue
                last_data = (status, queue_info)
            callback(self.job_id(), status, self, queue_info=queue_info)

    def _get_status_position(
            self,
            api_status: ApiJobStatus,
            api_info_queue: Optional[Dict] = None
    ) -> Tuple[JobStatus, Optional[QueueInfo]]:
        """Return the corresponding job status for the input server job status.

        Args:
            api_status: Server job status
            api_info_queue: Job queue information from the server response.

        Returns:
            A tuple of job status and queue information (``None`` if not available).

        Raises:
             IBMQJobApiError: if unexpected return value received from the server.
        """
        queue_info = None
        try:
            status = api_status_to_job_status(api_status)
            if api_status is ApiJobStatus.RUNNING and api_info_queue:
                api_info_queue['job_id'] = self.job_id()  # job_id is used for QueueInfo.format().
                queue_info = QueueInfo.from_dict(api_info_queue)
                if queue_info._status == ApiJobStatus.PENDING_IN_QUEUE.value:
                    status = JobStatus.QUEUED
        except (KeyError, ValidationError) as ex:
            raise IBMQJobApiError('Unexpected return value received from the server when getting '
                                  'status for job {}: {}'.format(self.job_id(), str(ex))) from ex

        if status is not JobStatus.QUEUED:
            queue_info = None

        return status, queue_info<|MERGE_RESOLUTION|>--- conflicted
+++ resolved
@@ -36,11 +36,7 @@
 from ..apiconstants import ApiJobStatus, ApiJobKind
 from ..api.clients import AccountClient
 from ..api.exceptions import ApiError, UserTimeoutExceededError
-<<<<<<< HEAD
-from ..utils import validate_job_tags
-=======
-from ..utils.utils import RefreshQueue
->>>>>>> ee65f69e
+from ..utils.utils import RefreshQueue, validate_job_tags
 from .exceptions import (IBMQJobApiError, IBMQJobFailureError,
                          IBMQJobTimeoutError, IBMQJobInvalidStateError)
 from .queueinfo import QueueInfo
