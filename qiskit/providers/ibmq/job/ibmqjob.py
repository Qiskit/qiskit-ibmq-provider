--- conflicted
+++ resolved
@@ -23,9 +23,8 @@
 
 from marshmallow import ValidationError
 
-from qiskit.providers.basejob import BaseJob
-from qiskit.providers.basebackend import BaseBackend
-from qiskit.providers.exceptions import JobTimeoutError
+from qiskit.providers import (BaseJob, # type: ignore[attr-defined]
+                              JobTimeoutError, BaseBackend)
 from qiskit.providers.jobstatus import JOB_FINAL_STATES, JobStatus
 from qiskit.providers.models import BackendProperties
 from qiskit.qobj import Qobj
@@ -206,16 +205,9 @@
             Result object
 
         Raises:
-<<<<<<< HEAD
-            JobError: if the job has failed or cancelled, or if there was some
-                unexpected failure in the server.
-            JobTimeoutError: if the job does not return results before a
-                specified timeout.
-=======
             IBMQJobInvalidStateError: if the job was cancelled.
             IBMQJobFailureError: If the job failed.
             IBMQJobApiError: If there was some unexpected failure in the server.
->>>>>>> ed33bd8e
         """
         # pylint: disable=arguments-differ
         # pylint: disable=access-member-before-definition,attribute-defined-outside-init
