--- conflicted
+++ resolved
@@ -21,14 +21,10 @@
 from typing import Dict, Optional, Tuple, Any
 import warnings
 
-<<<<<<< HEAD
 from marshmallow import ValidationError
 
-from qiskit.providers import BaseJob, JobError, JobTimeoutError, BaseBackend
-=======
 from qiskit.providers import (BaseJob, JobError,  # type: ignore[attr-defined]
                               JobTimeoutError, BaseBackend)
->>>>>>> bdafcc81
 from qiskit.providers.jobstatus import JOB_FINAL_STATES, JobStatus
 from qiskit.providers.models import BackendProperties
 from qiskit.qobj import Qobj
