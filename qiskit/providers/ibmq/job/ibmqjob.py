--- conflicted
+++ resolved
@@ -35,14 +35,9 @@
 from ..apiconstants import ApiJobStatus, ApiJobKind
 from ..api.clients import AccountClient
 from ..api.exceptions import ApiError, UserTimeoutExceededError
-<<<<<<< HEAD
-from .exceptions import (IBMQJobApiError, IBMQJobFailureError, IBMQJobTimeoutError,
-                         IBMQJobInvalidStateError)
-=======
 from ..job.exceptions import (IBMQJobApiError, IBMQJobFailureError,
-                              IBMQJobInvalidStateError)
+                              IBMQJobTimeoutError, IBMQJobInvalidStateError)
 from .queueinfo import QueueInfo
->>>>>>> ab01910d
 from .schema import JobResponseSchema
 from .utils import build_error_report, api_status_to_job_status, api_to_job_error
 
