# -*- coding: utf-8 -*-

# This code is part of Qiskit.
#
# (C) Copyright IBM 2017, 2019.
#
# This code is licensed under the Apache License, Version 2.0. You may
# obtain a copy of this license in the LICENSE.txt file in the root directory
# of this source tree or at http://www.apache.org/licenses/LICENSE-2.0.
#
# Any modifications or derivative works of this code must retain this
# copyright notice, and modified files need to carry a notice indicating
# that they have been altered from the originals.
# pylint: disable=protected-access

"""Widget for the backend configuration tab."""

from typing import Union

import ipywidgets as wid
from qiskit.test.mock.fake_backend import FakeBackend
from qiskit.providers.ibmq.visualization.interactive import iplot_gate_map
<<<<<<< HEAD
from ..ibmqbackend import IBMQBackend


def config_tab(backend: IBMQBackend) -> wid.GridBox:
    """The backend configuration widget.

    Args:
        backend: An IBM Quantum backend.

    Returns:
        A GridBox widget.
=======
from qiskit.providers.ibmq.ibmqbackend import IBMQBackend


def config_tab(backend: Union[IBMQBackend, FakeBackend]) -> wid.GridBox:
    """The backend configuration widget.

    Args:
        backend: Display configuration widget for this backend.

    Returns:
        A widget containing backend configuration information.
>>>>>>> cc8f2652
    """
    status = backend.status().to_dict()
    config = backend.configuration().to_dict()

    config_dict = {**status, **config}

    upper_list = ['n_qubits']

    if 'quantum_volume' in config.keys():
        if config['quantum_volume']:
            upper_list.append('quantum_volume')

    upper_list.extend(['operational',
                       'status_msg', 'pending_jobs',
                       'backend_version', 'basis_gates',
                       'max_shots', 'max_experiments'])

    lower_list = list(set(config_dict.keys()).difference(upper_list))
    # Remove gates because they are in a different tab
    lower_list.remove('gates')
    # Look for hamiltonian
    if 'hamiltonian' in lower_list:
        htex = config_dict['hamiltonian']['h_latex']
        config_dict['hamiltonian'] = "$$%s$$" % htex

    upper_str = "<table>"
    upper_str += """<style>
table {
    border-collapse: collapse;
    width: auto;
    font-family:IBM Plex Sans, Arial, sans-serif !important;
}

th, td {
    text-align: left;
    padding: 8px;
}

tr:nth-child(even) {background-color: #f6f6f6;}
</style>"""

    footer = "</table>"

    # Upper HBox widget data

    upper_str += "<tr><th>Property</th><th>Value</th></tr>"
    for key in upper_list:
        upper_str += "<tr><td><font style='font-weight:bold'>%s</font></td><td>%s</td></tr>" % (
            key, config_dict[key])
    upper_str += footer

    upper_table = wid.HTMLMath(
        value=upper_str, layout=wid.Layout(width='100%', grid_area='left'))

    img_child = []
    if not config['simulator']:
        img_child = [iplot_gate_map(backend, as_widget=True)]

    image_widget = wid.HBox(children=img_child,
                            layout=wid.Layout(grid_area='right',
                                              max_height='350px',
                                              margin='0px 0px 0px 0px',
                                              display='flex-inline',
                                              align_items='center',
                                              justify_content='center',
                                              width='auto'))

    lower_str = "<table>"
    lower_str += """<style>
table {
    border-collapse: collapse;
    width: auto;
}

th, td {
    text-align: left;
    padding: 8px !important;
}

tr:nth-child(even) {background-color: #f6f6f6;}
</style>"""
    lower_str += "<tr><th></th><th></th></tr>"
    for key in lower_list:
        if key != 'name':
            lower_str += "<tr><td>%s</td><td>%s</td></tr>" % (
                key, config_dict[key])
    lower_str += footer

    lower_table = wid.HTMLMath(value=lower_str,
                               layout=wid.Layout(width='auto',
                                                 grid_area='bottom'))

    grid = wid.GridBox(children=[upper_table, image_widget, lower_table],
                       layout=wid.Layout(max_height='500px',
                                         margin='10px',
                                         overflow='hidden scroll',
                                         grid_template_rows='auto auto',
                                         grid_template_columns='33% 21% 21% 21%',
                                         grid_template_areas='''
                                         "left right right right"
                                         "bottom bottom bottom bottom"
                                         ''',
                                         grid_gap='0px 0px'))

    return grid<|MERGE_RESOLUTION|>--- conflicted
+++ resolved
@@ -20,19 +20,6 @@
 import ipywidgets as wid
 from qiskit.test.mock.fake_backend import FakeBackend
 from qiskit.providers.ibmq.visualization.interactive import iplot_gate_map
-<<<<<<< HEAD
-from ..ibmqbackend import IBMQBackend
-
-
-def config_tab(backend: IBMQBackend) -> wid.GridBox:
-    """The backend configuration widget.
-
-    Args:
-        backend: An IBM Quantum backend.
-
-    Returns:
-        A GridBox widget.
-=======
 from qiskit.providers.ibmq.ibmqbackend import IBMQBackend
 
 
@@ -44,7 +31,6 @@
 
     Returns:
         A widget containing backend configuration information.
->>>>>>> cc8f2652
     """
     status = backend.status().to_dict()
     config = backend.configuration().to_dict()
