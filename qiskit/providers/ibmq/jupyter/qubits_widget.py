# -*- coding: utf-8 -*-

# This code is part of Qiskit.
#
# (C) Copyright IBM 2017, 2019.
#
# This code is licensed under the Apache License, Version 2.0. You may
# obtain a copy of this license in the LICENSE.txt file in the root directory
# of this source tree or at http://www.apache.org/licenses/LICENSE-2.0.
#
# Any modifications or derivative works of this code must retain this
# copyright notice, and modified files need to carry a notice indicating
# that they have been altered from the originals.
# pylint: disable=invalid-name

"""Widget for qubit properties tab."""

from typing import Union

import ipywidgets as wid
<<<<<<< HEAD
from ..ibmqbackend import IBMQBackend
from ..utils.converters import utc_to_local


def qubits_tab(backend: IBMQBackend) -> wid.VBox:
    """The qubits properties widget

    Args:
        backend: The backend.
=======
from qiskit.test.mock.fake_backend import FakeBackend
from qiskit.providers.ibmq.ibmqbackend import IBMQBackend

from ..utils.converters import utc_to_local


def qubits_tab(backend: Union[IBMQBackend, FakeBackend]) -> wid.VBox:
    """The qubit properties widget.

    Args:
        backend: Display qubit properties for this backend.
>>>>>>> cc8f2652

    Returns:
        A widget containing qubit information.
    """
    props = backend.properties().to_dict()

    update_date = utc_to_local(props['last_update_date'])
    date_str = update_date.strftime("%a %d %B %Y at %H:%M %Z")
    header_html = "<div><font style='font-weight:bold'>{key}</font>: {value}</div>"
    header_html = header_html.format(key='last_update_date',
                                     value=date_str)
    update_date_widget = wid.HTML(value=header_html)

    qubit_html = "<table>"
    qubit_html += """<style>
table {
    width: auto !important;
    font-family:IBM Plex Sans, Arial, sans-serif !important;
}

th, td {
    text-align: left !important;
    padding: 8px !important;
}

tr:nth-child(even) {background-color: #f6f6f6 !important;}
</style>"""

    qubit_html += "<tr><th></th><th>Frequency</th><th>T1</th><th>T2</th>"
    qubit_html += "<th>U1 error</th><th>U2 error</th><th>U3 error</th>"
    qubit_html += "<th>Readout error</th></tr>"
    qubit_footer = "</table>"

    for qub in range(len(props['qubits'])):
        name = 'Q%s' % qub
        qubit_data = props['qubits'][qub]
        gate_data = [g for g in props['gates'] if g['qubits'] == [qub]]
        t1_info = qubit_data[0]
        t2_info = qubit_data[1]
        freq_info = qubit_data[2]
        readout_info = qubit_data[3]

        freq = str(round(freq_info['value'], 3))+' '+freq_info['unit']
        T1 = str(round(t1_info['value'],
                       3))+' ' + t1_info['unit']
        T2 = str(round(t2_info['value'],
                       3))+' ' + t2_info['unit']

        for gd in gate_data:
            if gd['gate'] == 'u1':
                U1 = str(round(gd['parameters'][0]['value']*100, 3))
                break

        for gd in gate_data:
            if gd['gate'] == 'u2':
                U2 = str(round(gd['parameters'][0]['value']*100, 3))
                break
        for gd in gate_data:
            if gd['gate'] == 'u3':
                U3 = str(round(gd['parameters'][0]['value']*100, 3))
                break

        readout_error = round(readout_info['value']*100, 3)
        qubit_html += "<tr><td><font style='font-weight:bold'>%s</font></td><td>%s</td>"
        qubit_html += "<td>%s</td><td>%s</td><td>%s</td><td>%s</td><td>%s</td><td>%s</td></tr>"
        qubit_html = qubit_html % (name, freq, T1, T2, U1, U2, U3, readout_error)
    qubit_html += qubit_footer

    qubit_widget = wid.HTML(value=qubit_html, layout=wid.Layout(width='100%'))

    out = wid.VBox(children=[update_date_widget, qubit_widget],
                   layout=wid.Layout(max_height='500px',
                                     margin='10px',
                                     overflow='hidden scroll',))

    return out<|MERGE_RESOLUTION|>--- conflicted
+++ resolved
@@ -18,17 +18,6 @@
 from typing import Union
 
 import ipywidgets as wid
-<<<<<<< HEAD
-from ..ibmqbackend import IBMQBackend
-from ..utils.converters import utc_to_local
-
-
-def qubits_tab(backend: IBMQBackend) -> wid.VBox:
-    """The qubits properties widget
-
-    Args:
-        backend: The backend.
-=======
 from qiskit.test.mock.fake_backend import FakeBackend
 from qiskit.providers.ibmq.ibmqbackend import IBMQBackend
 
@@ -40,7 +29,6 @@
 
     Args:
         backend: Display qubit properties for this backend.
->>>>>>> cc8f2652
 
     Returns:
         A widget containing qubit information.
