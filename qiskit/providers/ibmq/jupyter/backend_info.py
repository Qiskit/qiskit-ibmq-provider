--- conflicted
+++ resolved
@@ -20,13 +20,8 @@
 
 import ipyvuetify as vue
 from IPython.display import display  # pylint: disable=import-error
-<<<<<<< HEAD
-from ..ibmqbackend import IBMQBackend
-=======
 from qiskit.test.mock.fake_backend import FakeBackend
 from qiskit.providers.ibmq.ibmqbackend import IBMQBackend
-
->>>>>>> cc8f2652
 from .config_widget import config_tab
 from .qubits_widget import qubits_tab
 from .gates_widget import gates_tab
@@ -44,19 +39,11 @@
     tab.children = [jobs_tab(backend)]
 
 
-<<<<<<< HEAD
-def backend_widget(backend: IBMQBackend) -> None:
-    """Display backend information as a widget.
-
-    Parameters:
-        backend: An IBM Quantum backend.
-=======
 def backend_widget(backend: Union[IBMQBackend, FakeBackend]) -> None:
     """Display backend information as a widget.
 
     Args:
         backend: Display information about this backend.
->>>>>>> cc8f2652
     """
     cred = backend.provider().credentials
     last_tab = vue.TabItem(children=[])
