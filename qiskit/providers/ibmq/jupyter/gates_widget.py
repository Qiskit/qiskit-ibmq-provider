# -*- coding: utf-8 -*-

# This code is part of Qiskit.
#
# (C) Copyright IBM 2017, 2019.
#
# This code is licensed under the Apache License, Version 2.0. You may
# obtain a copy of this license in the LICENSE.txt file in the root directory
# of this source tree or at http://www.apache.org/licenses/LICENSE-2.0.
#
# Any modifications or derivative works of this code must retain this
# copyright notice, and modified files need to carry a notice indicating
# that they have been altered from the originals.
# pylint: disable=invalid-name

"""Widget for backend gates tab."""

import math
from typing import Union

import ipywidgets as wid
<<<<<<< HEAD
from ..ibmqbackend import IBMQBackend
from ..utils.converters import utc_to_local


def gates_tab(backend: IBMQBackend) -> wid.GridBox:
    """The multiple qubit gate error widget.
=======
from qiskit.test.mock.fake_backend import FakeBackend
from qiskit.providers.ibmq.ibmqbackend import IBMQBackend

from ..utils.converters import utc_to_local


def gates_tab(backend: Union[IBMQBackend, FakeBackend]) -> wid.GridBox:
    """Construct the multiple qubit gate error widget.
>>>>>>> cc8f2652

    Args:
        backend: The backend to display.

    Returns:
        A widget with gate information.
    """
    props = backend.properties().to_dict()
    update_date = utc_to_local(props['last_update_date'])
    date_str = update_date.strftime("%a %d %B %Y at %H:%M %Z")

    multi_qubit_gates = [g for g in props['gates'] if len(g['qubits']) > 1]

    header_html = "<div><font style='font-weight:bold'>{key}</font>: {value}</div>"
    header_html = header_html.format(key='last_update_date',
                                     value=date_str)

    update_date_widget = wid.HTML(value=header_html,
                                  layout=wid.Layout(grid_area='top'))

    gate_html = "<table>"
    gate_html += """<style>
table {
    border-collapse: collapse;
    font-family:IBM Plex Sans, Arial, sans-serif !important;

}

th, td {
    text-align: left;
    padding: 8px !important;
}

tr:nth-child(even) {background-color: #f6f6f6;};
</style>"""

    gate_html += "<tr><th></th><th>Type</th><th>Gate error</th></tr>"
    gate_footer = "</table>"

    # Split gates into two columns
    left_num = math.ceil(len(multi_qubit_gates)/3)
    mid_num = math.ceil((len(multi_qubit_gates)-left_num)/2)

    left_table = gate_html

    for qub in range(left_num):
        gate = multi_qubit_gates[qub]
        qubits = gate['qubits']
        ttype = gate['gate']
        error = round(gate['parameters'][0]['value']*100, 3)

        left_table += "<tr><td><font style='font-weight:bold'>%s</font>"
        left_table += "</td><td>%s</td><td>%s</td></tr>"
        left_table = left_table % ("{}{}_{}".format(ttype, qubits[0], qubits[1]),
                                   ttype, error)
    left_table += gate_footer

    middle_table = gate_html

    for qub in range(left_num, left_num+mid_num):
        gate = multi_qubit_gates[qub]
        qubits = gate['qubits']
        ttype = gate['gate']
        error = round(gate['parameters'][0]['value']*100, 3)

        middle_table += "<tr><td><font style='font-weight:bold'>%s</font>"
        middle_table += "</td><td>%s</td><td>%s</td></tr>"
        middle_table = middle_table % ("{}{}_{}".format(ttype, qubits[0], qubits[1]),
                                       ttype, error)
    middle_table += gate_footer

    right_table = gate_html

    for qub in range(left_num+mid_num, len(multi_qubit_gates)):
        gate = multi_qubit_gates[qub]
        qubits = gate['qubits']
        ttype = gate['gate']
        error = round(gate['parameters'][0]['value']*100, 3)

        right_table += "<tr><td><font style='font-weight:bold'>%s</font>"
        right_table += "</td><td>%s</td><td>%s</td></tr>"
        right_table = right_table % ("{}{}_{}".format(ttype, qubits[0], qubits[1]),
                                     ttype, error)
    right_table += gate_footer

    left_table_widget = wid.HTML(value=left_table,
                                 layout=wid.Layout(grid_area='left'))
    middle_table_widget = wid.HTML(value=middle_table,
                                   layout=wid.Layout(grid_area='middle'))
    right_table_widget = wid.HTML(value=right_table,
                                  layout=wid.Layout(grid_area='right'))

    grid = wid.GridBox(children=[update_date_widget, left_table_widget,
                                 middle_table_widget, right_table_widget],
                       layout=wid.Layout(width='100%',
                                         max_height='500px',
                                         margin='10px',
                                         overflow='hidden scroll',
                                         grid_template_rows='auto auto',
                                         grid_template_columns='33% 33% 33%',
                                         grid_template_areas='''
                                                             "top top top"
                                                             "left middle right"
                                                             ''',
                                         grid_gap='0px 0px'))

    return grid<|MERGE_RESOLUTION|>--- conflicted
+++ resolved
@@ -19,14 +19,6 @@
 from typing import Union
 
 import ipywidgets as wid
-<<<<<<< HEAD
-from ..ibmqbackend import IBMQBackend
-from ..utils.converters import utc_to_local
-
-
-def gates_tab(backend: IBMQBackend) -> wid.GridBox:
-    """The multiple qubit gate error widget.
-=======
 from qiskit.test.mock.fake_backend import FakeBackend
 from qiskit.providers.ibmq.ibmqbackend import IBMQBackend
 
@@ -35,7 +27,6 @@
 
 def gates_tab(backend: Union[IBMQBackend, FakeBackend]) -> wid.GridBox:
     """Construct the multiple qubit gate error widget.
->>>>>>> cc8f2652
 
     Args:
         backend: The backend to display.
