# -*- coding: utf-8 -*-

# This code is part of Qiskit.
#
# (C) Copyright IBM 2018, 2019.
#
# This code is licensed under the Apache License, Version 2.0. You may
# obtain a copy of this license in the LICENSE.txt file in the root directory
# of this source tree or at http://www.apache.org/licenses/LICENSE-2.0.
#
# Any modifications or derivative works of this code must retain this
# copyright notice, and modified files need to carry a notice indicating
# that they have been altered from the originals.

"""Job REST adapter."""

import pprint
import json
from json.decoder import JSONDecodeError

from typing import Dict, Any
from marshmallow.exceptions import ValidationError

from qiskit.providers.ibmq.utils import json_encoder

from .base import RestAdapterBase
from .validation import StatusResponseSchema
from ..session import RetrySession
from ..exceptions import ApiIBMQProtocolError


class Job(RestAdapterBase):
    """Rest adapter for job related endpoints."""

    URL_MAP = {
        'callback_upload': '/jobDataUploaded',
        'callback_download': '/resultDownloaded',
        'cancel': '/cancel',
        'download_url': '/jobDownloadUrl',
        'self': '',
        'status': '/status',
        'properties': '/properties',
        'result_url': '/resultDownloadUrl',
        'upload_url': '/jobUploadUrl'
    }

    def __init__(self, session: RetrySession, job_id: str) -> None:
        """Job constructor.

        Args:
            session: Session to be used in the adapter.
            job_id: ID of the job.
        """
        self.job_id = job_id
        super().__init__(session, '/Jobs/{}'.format(job_id))

    def get(self) -> Dict[str, Any]:
        """Return job information.

        Returns:
            JSON response of job information.
        """
        url = self.get_url('self')

        response = self.session.get(url).json()

        if 'calibration' in response:
            response['properties'] = response.pop('calibration')

        return response

    def callback_upload(self) -> Dict[str, Any]:
        """Notify the API after uploading a ``Qobj`` via object storage.

        Returns:
            JSON response.
        """
        url = self.get_url('callback_upload')
        return self.session.post(url).json()

    def callback_download(self) -> Dict[str, Any]:
        """Notify the API after downloading a ``Qobj`` via object storage.

        Returns:
            JSON response.
        """
        url = self.get_url('callback_download')
        return self.session.post(url).json()

    def cancel(self) -> Dict[str, Any]:
        """Cancel a job.

        Returns:
            JSON response.
        """
        url = self.get_url('cancel')
        return self.session.post(url).json()

    def download_url(self) -> Dict[str, Any]:
        """Return an object storage URL for downloading the ``Qobj``.

        Returns:
            JSON response.
        """
        url = self.get_url('download_url')
        return self.session.get(url).json()

    def properties(self) -> Dict[str, Any]:
        """Return the backend properties of a job.

        Returns:
            JSON response.
        """
        url = self.get_url('properties')
        return self.session.get(url).json()

    def result_url(self) -> Dict[str, Any]:
        """Return an object storage URL for downloading results.

        Returns:
            JSON response.
        """
        url = self.get_url('result_url')
        return self.session.get(url).json()

    def status(self) -> Dict[str, Any]:
        """Return the status of a job.

        Returns:
            JSON response of job status.

        Raises:
            ApiIBMQProtocolError: If an unexpected result is received from the server.
        """
        url = self.get_url('status')
        raw_response = self.session.get(url)
        try:
            api_response = raw_response.json()
        except JSONDecodeError as err:
            raise ApiIBMQProtocolError(
<<<<<<< HEAD
                'Unrecognized answer from server: {}. This could be caused by '
                'too many requests.'.format(raw_response.content)) from err
=======
                'Unrecognized return value received from the server: {}. '
                'This could be caused by too many requests.'.format(raw_response)) from err
>>>>>>> ee65f69e

        try:
            # Validate the response.
            StatusResponseSchema().validate(api_response)
        except ValidationError as err:
            raise ApiIBMQProtocolError('Unexpected return value received from the server: '
                                       '\n{}'.format(pprint.pformat(api_response))) from err
        return api_response

    def upload_url(self) -> Dict[str, Any]:
        """Return an object storage URL for uploading the ``Qobj``.

        Returns:
            JSON response.
        """
        url = self.get_url('upload_url')
        return self.session.get(url).json()

    def put_object_storage(self, url: str, qobj_dict: Dict[str, Any]) -> str:
        """Upload a ``Qobj`` via object storage.

        Args:
            url: Object storage URL.
            qobj_dict: The ``Qobj`` to be uploaded, in dictionary form.

        Returns:
            Text response, which is empty if the request was successful.
        """
        data = json.dumps(qobj_dict, cls=json_encoder.IQXJsonEconder)
        response = self.session.put(url, data=data, bare=True)
        return response.text

    def get_object_storage(self, url: str) -> Dict[str, Any]:
        """Get via object_storage.

        Args:
            url: Object storage URL.

        Returns:
            JSON response.
        """
        return self.session.get(url, bare=True).json()<|MERGE_RESOLUTION|>--- conflicted
+++ resolved
@@ -138,13 +138,8 @@
             api_response = raw_response.json()
         except JSONDecodeError as err:
             raise ApiIBMQProtocolError(
-<<<<<<< HEAD
-                'Unrecognized answer from server: {}. This could be caused by '
-                'too many requests.'.format(raw_response.content)) from err
-=======
                 'Unrecognized return value received from the server: {}. '
-                'This could be caused by too many requests.'.format(raw_response)) from err
->>>>>>> ee65f69e
+                'This could be caused by too many requests.'.format(raw_response.content)) from err
 
         try:
             # Validate the response.
