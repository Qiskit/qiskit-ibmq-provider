--- conflicted
+++ resolved
@@ -18,12 +18,7 @@
 import json
 from json.decoder import JSONDecodeError
 
-<<<<<<< HEAD
-from typing import Dict, Any
-=======
 from typing import Union, Dict, List, Any
-from marshmallow.exceptions import ValidationError
->>>>>>> 7ab7f7c5
 
 from qiskit.providers.ibmq.utils import json_encoder
 
@@ -71,12 +66,8 @@
         response = self.session.get(url).json()
 
         if 'calibration' in response:
-<<<<<<< HEAD
-            response['properties'] = response.pop('calibration')
+            response['_properties'] = response.pop('calibration')
         response = map_job_response(response)
-=======
-            response['_properties'] = response.pop('calibration')
->>>>>>> 7ab7f7c5
 
         return response
 
