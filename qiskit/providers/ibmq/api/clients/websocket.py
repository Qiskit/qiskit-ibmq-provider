# -*- coding: utf-8 -*-

# This code is part of Qiskit.
#
# (C) Copyright IBM 2018, 2019.
#
# This code is licensed under the Apache License, Version 2.0. You may
# obtain a copy of this license in the LICENSE.txt file in the root directory
# of this source tree or at http://www.apache.org/licenses/LICENSE-2.0.
#
# Any modifications or derivative works of this code must retain this
# copyright notice, and modified files need to carry a notice indicating
# that they have been altered from the originals.

"""Client for websocket communication with the IBM Q Experience API."""

import asyncio
import json
import logging
import time
from typing import Dict, Generator, Union, Optional, Any
from concurrent import futures
from ssl import SSLError
import warnings

import nest_asyncio
from websockets import connect, ConnectionClosed
from websockets.client import WebSocketClientProtocol
from websockets.exceptions import InvalidURI

from qiskit.providers.ibmq.apiconstants import ApiJobStatus, API_JOB_FINAL_STATES
from ..exceptions import (WebsocketError, WebsocketTimeoutError,
                          WebsocketIBMQProtocolError,
                          WebsocketAuthenticationError)

from .base import BaseClient


logger = logging.getLogger(__name__)

# `asyncio` by design does not allow event loops to be nested. Jupyter (really
# tornado) has its own event loop already so we need to patch it.
# Patch asyncio to allow nested use of `loop.run_until_complete()`.
nest_asyncio.apply()


class WebsocketMessage:
    """Container for a message sent or received via websockets.

    Attributes:
        type_ (str): message type.
        data (dict): message data.
    """
    def __init__(
            self,
            type_: str,
            data: Optional[Union[str, Dict[str, str]]] = None
    ) -> None:
        self.type_ = type_
        self.data = data

    def as_json(self) -> str:
        """Return a json representation of the message."""
        parsed_dict = {'type': self.type_}
        if self.data:
            parsed_dict['data'] = self.data
        return json.dumps(parsed_dict)

    @classmethod
    def from_bytes(cls, json_string: bytes) -> 'WebsocketMessage':
        """Instantiate a message from a bytes response."""
        try:
            parsed_dict = json.loads(json_string.decode('utf8'))
        except (ValueError, AttributeError) as ex:
            raise WebsocketIBMQProtocolError('Unable to parse message') from ex

        return cls(parsed_dict['type'], parsed_dict.get('data', None))


class WebsocketClient(BaseClient):
    """Client for websocket communication with the IBM Q Experience API.

    Attributes:
        websocket_url (str): URL for websocket communication with IBM Q.
        access_token (str): access token for IBM Q.
    """
    BACKOFF_MAX = 8  # Maximum time to wait between retries.

    def __init__(self, websocket_url: str, access_token: str) -> None:
        self.websocket_url = websocket_url.rstrip('/')
        self.access_token = access_token

    @asyncio.coroutine
    def _connect(self, url: str) -> Generator[Any, None, WebSocketClientProtocol]:
        """Authenticate against the websocket server, returning the connection.

        Returns:
            Connect: an open websocket connection.

        Raises:
            WebsocketError: if the connection to the websocket server could
                not be established.
            WebsocketAuthenticationError: if the connection to the websocket
                was established, but the authentication failed.
            WebsocketIBMQProtocolError: if the connection to the websocket
                server was established, but the answer was unexpected.
        """
        try:
            logger.debug('Starting new websocket connection: %s', url)
            with warnings.catch_warnings():
                # Suppress websockets deprecation warnings until the fix is available
                warnings.filterwarnings("ignore", category=DeprecationWarning)
                websocket = yield from connect(url)

        # Isolate specific exceptions, so they are not retried in `get_job_status`.
        except (SSLError, InvalidURI) as ex:
            raise ex

        # pylint: disable=broad-except
        except Exception as ex:
            raise WebsocketError('Could not connect to server') from ex

        try:
            # Authenticate against the server.
            auth_request = self._authentication_message()
            with warnings.catch_warnings():
                # Suppress websockets deprecation warnings until the fix is available
                warnings.filterwarnings("ignore", category=DeprecationWarning)
                yield from websocket.send(auth_request.as_json())

                # Verify that the server acknowledged our authentication.
                auth_response_raw = yield from websocket.recv()

            auth_response = WebsocketMessage.from_bytes(auth_response_raw)

            if auth_response.type_ != 'authenticated':
                raise WebsocketIBMQProtocolError(auth_response.as_json())
        except ConnectionClosed as ex:
            yield from websocket.close()
            raise WebsocketAuthenticationError(
                'Error during websocket authentication') from ex

        return websocket

    @asyncio.coroutine
    def get_job_status(
            self,
            job_id: str,
            timeout: Optional[float] = None,
            retries: int = 5,
            backoff_factor: float = 0.5
    ) -> Generator[Any, None, Dict[str, str]]:
        """Return the status of a job.

        Reads status messages from the API, which are issued at regular
        intervals. When a final state is reached, the server
        closes the socket. If the websocket connection is closed without
        a reason, the exponential backoff algorithm is used as a basis to
        reestablish connections. The algorithm takes effect when a
        connection closes, it is given by:

            1. When a connection closes, sleep for a calculated backoff
                time.
            2. Try to retrieve another socket and increment a retry
                counter.
            3. Attempt to get the job status.
                - If the connection is closed, go back to step 1.
                - If the job status is read successfully, reset the retry
                    counter.
            4. Continue until the job status is complete or the maximum
                number of retries is met.

        Args:
            job_id (str): id of the job.
            timeout (float): timeout, in seconds.
            retries (int): max number of retries.
            backoff_factor (float): backoff factor used to calculate the
                time to wait between retries.

        Returns:
            dict: the API response for the status of a job, as a dict that
                contains at least the keys ``status`` and ``id``.

        Raises:
            WebsocketError: if the websocket connection ended unexpectedly.
            WebsocketTimeoutError: if the timeout has been reached.
        """
        url = '{}/jobs/{}/status'.format(self.websocket_url, job_id)

        original_timeout = timeout
        start_time = time.time()
        attempt_retry = True  # By default, attempt to retry if the websocket connection closes.
        current_retry_attempt = 0
        last_status = None
        websocket = None

        while current_retry_attempt <= retries:
            try:
                websocket = yield from self._connect(url)
                # Read messages from the server until the connection is closed or
                # a timeout has been reached.
                while True:
                    try:
                        with warnings.catch_warnings():
                            # Suppress websockets deprecation warnings until the fix is available
                            warnings.filterwarnings("ignore", category=DeprecationWarning)
                            if timeout:
                                response_raw = yield from asyncio.wait_for(
                                    websocket.recv(), timeout=timeout)

                                # Decrease the timeout, with a 5-second grace period.
                                elapsed_time = time.time() - start_time
                                timeout = max(5, int(original_timeout - elapsed_time))
                            else:
                                response_raw = yield from websocket.recv()
                        logger.debug('Received message from websocket: %s',
                                     response_raw)

                        response = WebsocketMessage.from_bytes(response_raw)
                        last_status = response.data

                        # Successfully received and parsed a message, reset retry counter.
                        current_retry_attempt = 0

                        job_status = response.data.get('status')
                        if (job_status and
                                ApiJobStatus(job_status) in API_JOB_FINAL_STATES):
                            return last_status

                    except futures.TimeoutError:
                        # Timeout during our wait.
                        raise WebsocketTimeoutError('Timeout reached') from None
                    except ConnectionClosed as ex:
                        # From the API:
                        # 4001: closed due to an internal errors
                        # 4002: closed on purpose (no more updates to send)
                        # 4003: closed due to job not found.
                        message = 'Unexpected error'
                        if ex.code == 4001:
                            message = 'Internal server error'
                        elif ex.code == 4002:
                            return last_status
                        elif ex.code == 4003:
                            attempt_retry = False  # No point in retrying.
                            message = 'Job id not found'

                        raise WebsocketError('Connection with websocket closed '
                                             'unexpectedly: {}(status_code={})'
                                             .format(message, ex.code)) from ex

            # Errors related to websocket connection, attempt retrying.
            except (WebsocketError, WebsocketAuthenticationError) as ex:
                logger.warning('%s', ex)

                current_retry_attempt = current_retry_attempt + 1
                if (current_retry_attempt > retries) or (not attempt_retry):
                    raise ex

                # Sleep, and then `continue` with retrying.
                backoff_time = self._backoff_time(backoff_factor, current_retry_attempt)
                logger.warning('Retrying get_job_status after %s seconds: '
                               'Attempt #%s.', backoff_time, current_retry_attempt)
                yield from asyncio.sleep(backoff_time)  # Block asyncio loop for given backoff time.

                continue  # Continues next iteration after `finally` block.

            finally:
                with warnings.catch_warnings():
                    # Suppress websockets deprecation warnings until the fix is available
                    warnings.filterwarnings("ignore", category=DeprecationWarning)
                    if websocket is not None:
                        yield from websocket.close()

        # Execution should not reach here, sanity check.
        raise WebsocketError('Failed to establish a websocket '
                             'connection after {} retries.'.format(retries))

    def _backoff_time(self, backoff_factor, current_retry_attempt):
        """Calculate the backoff time to sleep for.

        Exponential backoff time formula:
                {backoff_factor} * (2 ** (current_retry_attempt - 1))

<<<<<<< HEAD
        Args:
            backoff_factor (float): backoff factor, in seconds.
            current_retry_attempt (int): current number of retry
                attempts.
=======
        try:
            # Read messages from the server until the connection is closed or
            # a timeout has been reached.
            while True:
                try:
                    with warnings.catch_warnings():
                        # Suppress websockets deprecation warnings until the fix is available
                        warnings.filterwarnings("ignore", category=DeprecationWarning)
                        if timeout:
                            response_raw = yield from asyncio.wait_for(
                                websocket.recv(), timeout=timeout)

                            # Decrease the timeout.
                            timeout = original_timeout - (time.time() - start_time)
                        else:
                            response_raw = yield from websocket.recv()
                    logger.debug('Received message from websocket: %s',
                                 response_raw)

                    response = WebsocketMessage.from_bytes(response_raw)
                    last_status = response.data

                    job_status = response.data.get('status')
                    if (job_status and
                            ApiJobStatus(job_status) in API_JOB_FINAL_STATES):
                        break

                    if timeout and timeout <= 0:
                        raise WebsocketTimeoutError('Timeout reached')

                except futures.TimeoutError:
                    # Timeout during our wait.
                    raise WebsocketTimeoutError('Timeout reached') from None
                except ConnectionClosed as ex:
                    # From the API:
                    # 4001: closed due to an internal errors
                    # 4002: closed on purpose (no more updates to send)
                    # 4003: closed due to job not found.
                    message = 'Unexpected error'
                    if ex.code == 4001:
                        message = 'Internal server error'
                    elif ex.code == 4002:
                        break
                    elif ex.code == 4003:
                        attempt_retry = False  # No point in retrying.
                        message = 'Job id not found'

                    if attempt_retry:
                        logger.warning('Connection with the websocket closed '
                                       'unexpectedly: %s(status_code=%s). '
                                       'Retrying get_job_status.', message, ex.code)
                        attempt_retry = False  # Disallow further retries.
                        websocket = yield from self._connect(url)
                        continue

                    raise WebsocketError('Connection with websocket closed '
                                         'unexpectedly: {}'.format(message)) from ex
        finally:
            with warnings.catch_warnings():
                # Suppress websockets deprecation warnings until the fix is available
                warnings.filterwarnings("ignore", category=DeprecationWarning)
                yield from websocket.close()
>>>>>>> 2e4cadc6

        Returns:
            float: The number of seconds to sleep for, before a
                retry attempt is made.
        """
        backoff_time = backoff_factor * (2 ** (current_retry_attempt - 1))
        return min(self.BACKOFF_MAX, backoff_time)

    def _authentication_message(self) -> 'WebsocketMessage':
        """Return the message used for authenticating against the server."""
        return WebsocketMessage(type_='authentication',
                                data=self.access_token)<|MERGE_RESOLUTION|>--- conflicted
+++ resolved
@@ -208,13 +208,12 @@
                                 response_raw = yield from asyncio.wait_for(
                                     websocket.recv(), timeout=timeout)
 
-                                # Decrease the timeout, with a 5-second grace period.
-                                elapsed_time = time.time() - start_time
-                                timeout = max(5, int(original_timeout - elapsed_time))
+                                # Decrease the timeout.
+                                timeout = original_timeout - (time.time() - start_time)
                             else:
                                 response_raw = yield from websocket.recv()
                         logger.debug('Received message from websocket: %s',
-                                     response_raw)
+                                 response_raw)
 
                         response = WebsocketMessage.from_bytes(response_raw)
                         last_status = response.data
@@ -226,6 +225,9 @@
                         if (job_status and
                                 ApiJobStatus(job_status) in API_JOB_FINAL_STATES):
                             return last_status
+
+                        if timeout and timeout <= 0:
+                            raise WebsocketTimeoutError('Timeout reached')
 
                     except futures.TimeoutError:
                         # Timeout during our wait.
@@ -281,75 +283,10 @@
         Exponential backoff time formula:
                 {backoff_factor} * (2 ** (current_retry_attempt - 1))
 
-<<<<<<< HEAD
         Args:
             backoff_factor (float): backoff factor, in seconds.
             current_retry_attempt (int): current number of retry
                 attempts.
-=======
-        try:
-            # Read messages from the server until the connection is closed or
-            # a timeout has been reached.
-            while True:
-                try:
-                    with warnings.catch_warnings():
-                        # Suppress websockets deprecation warnings until the fix is available
-                        warnings.filterwarnings("ignore", category=DeprecationWarning)
-                        if timeout:
-                            response_raw = yield from asyncio.wait_for(
-                                websocket.recv(), timeout=timeout)
-
-                            # Decrease the timeout.
-                            timeout = original_timeout - (time.time() - start_time)
-                        else:
-                            response_raw = yield from websocket.recv()
-                    logger.debug('Received message from websocket: %s',
-                                 response_raw)
-
-                    response = WebsocketMessage.from_bytes(response_raw)
-                    last_status = response.data
-
-                    job_status = response.data.get('status')
-                    if (job_status and
-                            ApiJobStatus(job_status) in API_JOB_FINAL_STATES):
-                        break
-
-                    if timeout and timeout <= 0:
-                        raise WebsocketTimeoutError('Timeout reached')
-
-                except futures.TimeoutError:
-                    # Timeout during our wait.
-                    raise WebsocketTimeoutError('Timeout reached') from None
-                except ConnectionClosed as ex:
-                    # From the API:
-                    # 4001: closed due to an internal errors
-                    # 4002: closed on purpose (no more updates to send)
-                    # 4003: closed due to job not found.
-                    message = 'Unexpected error'
-                    if ex.code == 4001:
-                        message = 'Internal server error'
-                    elif ex.code == 4002:
-                        break
-                    elif ex.code == 4003:
-                        attempt_retry = False  # No point in retrying.
-                        message = 'Job id not found'
-
-                    if attempt_retry:
-                        logger.warning('Connection with the websocket closed '
-                                       'unexpectedly: %s(status_code=%s). '
-                                       'Retrying get_job_status.', message, ex.code)
-                        attempt_retry = False  # Disallow further retries.
-                        websocket = yield from self._connect(url)
-                        continue
-
-                    raise WebsocketError('Connection with websocket closed '
-                                         'unexpectedly: {}'.format(message)) from ex
-        finally:
-            with warnings.catch_warnings():
-                # Suppress websockets deprecation warnings until the fix is available
-                warnings.filterwarnings("ignore", category=DeprecationWarning)
-                yield from websocket.close()
->>>>>>> 2e4cadc6
 
         Returns:
             float: The number of seconds to sleep for, before a
