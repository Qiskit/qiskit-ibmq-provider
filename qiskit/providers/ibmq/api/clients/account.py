# -*- coding: utf-8 -*-

# This code is part of Qiskit.
#
# (C) Copyright IBM 2018, 2020.
#
# This code is licensed under the Apache License, Version 2.0. You may
# obtain a copy of this license in the LICENSE.txt file in the root directory
# of this source tree or at http://www.apache.org/licenses/LICENSE-2.0.
#
# Any modifications or derivative works of this code must retain this
# copyright notice, and modified files need to carry a notice indicating
# that they have been altered from the originals.

"""Client for accessing an individual IBM Quantum Experience account."""

import asyncio
import logging
import time
from collections import deque

from typing import List, Dict, Any, Optional
# Disabled unused-import because datetime is used only for type hints.
from datetime import datetime  # pylint: disable=unused-import

from qiskit.providers.ibmq.apiconstants import (API_JOB_FINAL_STATES, ApiJobStatus,
                                                ApiJobShareLevel)

from ..exceptions import (RequestsApiError, WebsocketError,
                          WebsocketTimeoutError, UserTimeoutExceededError)
from ..rest import Api
from ..session import RetrySession
from ..exceptions import ApiIBMQProtocolError
from .base import BaseClient
from .websocket import WebsocketClient

logger = logging.getLogger(__name__)


class AccountClient(BaseClient):
    """Client for accessing an individual IBM Quantum Experience account."""

    def __init__(
            self,
            access_token: str,
            project_url: str,
            websockets_url: str,
            use_websockets: bool,
            **request_kwargs: Any
    ) -> None:
        """AccountClient constructor.

        Args:
            access_token: IBM Quantum Experience access token.
            project_url: IBM Quantum Experience URL for a specific hub/group/project.
            websockets_url: URL for the websockets server.
            use_websockets: Whether to use webscokets.
            **request_kwargs: Arguments for the request ``Session``.
        """
        self.client_api = Api(RetrySession(project_url, access_token,
                                           **request_kwargs))
        self.client_ws = WebsocketClient(websockets_url, access_token)
        self._use_websockets = use_websockets

    # Backend-related public functions.

    def list_backends(self, timeout: Optional[float] = None) -> List[Dict[str, Any]]:
        """Return backends available for this provider.

        Args:
            timeout: Number of seconds to wait for the request.

        Returns:
            Backends available for this provider.
        """
        return self.client_api.backends(timeout=timeout)

    def backend_status(self, backend_name: str) -> Dict[str, Any]:
        """Return the status of the backend.

        Args:
            backend_name: The name of the backend.

        Returns:
            Backend status.
        """
        return self.client_api.backend(backend_name).status()

    def backend_properties(
            self,
            backend_name: str,
            datetime: Optional[datetime] = None
    ) -> Dict[str, Any]:
        """Return the properties of the backend.

        Args:
            backend_name: The name of the backend.
            datetime: Date and time for additional filtering of backend properties.

        Returns:
            Backend properties.
        """
        # pylint: disable=redefined-outer-name
        return self.client_api.backend(backend_name).properties(datetime=datetime)

    def backend_pulse_defaults(self, backend_name: str) -> Dict:
        """Return the pulse defaults of the backend.

        Args:
            backend_name: The name of the backend.

        Returns:
            Backend pulse defaults.
        """
        return self.client_api.backend(backend_name).pulse_defaults()

    def backend_job_limit(self, backend_name: str) -> Dict[str, Any]:
        """Return the job limit for the backend.

        Args:
            backend_name: The name of the backend.

        Returns:
            Backend job limit.
        """
        return self.client_api.backend(backend_name).job_limit()

    # Jobs-related public functions.

    def list_jobs_statuses(
            self,
            limit: int = 10,
            skip: int = 0,
            descending: bool = True,
            extra_filter: Optional[Dict[str, Any]] = None
    ) -> List[Dict[str, Any]]:
        """Return a list of job data, with filtering and pagination.

        In order to reduce the amount of data transferred, the server only
        sends back a subset of the total information for each job.

        Args:
<<<<<<< HEAD
            limit: maximum number of items to return.
            skip: offset for the items to return.
            descending: whether the jobs should be in descending order.
            extra_filter: additional filtering passed to the query.
=======
            limit: Maximum number of items to return.
            skip: Offset for the items to return.
            extra_filter: Additional filtering passed to the query.
>>>>>>> d79ba992

        Returns:
            A list of job data.
        """
        return self.client_api.jobs(limit=limit, skip=skip, descending=descending,
                                    extra_filter=extra_filter)

    def job_submit(
            self,
            backend_name: str,
            qobj_dict: Dict[str, Any],
            use_object_storage: bool,
            job_name: Optional[str] = None,
            job_share_level: Optional[ApiJobShareLevel] = None,
            job_tags: Optional[List[str]] = None
    ) -> Dict[str, Any]:
        """Submit a ``Qobj`` to the backend.

        Args:
            backend_name: The name of the backend.
            qobj_dict: The ``Qobj`` to be executed, as a dictionary.
            use_object_storage: ``True`` if object storage should be used.
            job_name: Custom name to be assigned to the job.
            job_share_level: Level the job should be shared at.
            job_tags: Tags to be assigned to the job.

        Returns:
            Job data.
        """
        submit_info = None
        if use_object_storage:
            # Attempt to use object storage.
            try:
                submit_info = self._job_submit_object_storage(
                    backend_name=backend_name,
                    qobj_dict=qobj_dict,
                    job_name=job_name,
                    job_share_level=job_share_level,
                    job_tags=job_tags)
            except Exception as ex:  # pylint: disable=broad-except
                # Fall back to submitting the Qobj via POST if object storage
                # failed.
                logger.info('Submitting the job via object storage failed: '
                            'retrying via regular POST upload: %s',
                            str(ex))
                logger.debug('Submitting via object storage extra info:',
                             exc_info=True)

        if not submit_info:
            # Submit Qobj via HTTP.
            submit_info = self._job_submit_post(
                backend_name=backend_name,
                qobj_dict=qobj_dict,
                job_name=job_name,
                job_share_level=job_share_level,
                job_tags=job_tags)

        return submit_info

    def _job_submit_post(
            self,
            backend_name: str,
            qobj_dict: Dict[str, Any],
            job_name: Optional[str] = None,
            job_share_level: Optional[ApiJobShareLevel] = None,
            job_tags: Optional[List[str]] = None
    ) -> Dict[str, Any]:
        """Submit a ``Qobj`` to the backend using ``HTTP POST``.

        Args:
            backend_name: The name of the backend.
            qobj_dict: The ``Qobj`` to be executed, as a dictionary.
            job_name: Custom name to be assigned to the job.
            job_share_level: Level the job should be shared at.
            job_tags: Tags to be assigned to the job.

        Returns:
            Job data.
        """
        # Check for the job share level.
        _job_share_level = job_share_level.value if job_share_level else None

        return self.client_api.job_submit(
            backend_name,
            qobj_dict,
            job_name,
            job_share_level=_job_share_level,
            job_tags=job_tags)

    def _job_submit_object_storage(
            self,
            backend_name: str,
            qobj_dict: Dict[str, Any],
            job_name: Optional[str] = None,
            job_share_level: Optional[ApiJobShareLevel] = None,
            job_tags: Optional[List[str]] = None
    ) -> Dict:
        """Submit a ``Qobj`` to the backend using object storage.

        Args:
            backend_name: The name of the backend.
            qobj_dict: The ``Qobj`` to be executed, as a dictionary.
            job_name: Custom name to be assigned to the job.
            job_share_level: Level the job should be shared at.
            job_tags: Tags to be assigned to the job.

        Returns:
            Job data.
        """
        # Check for the job share level.
        _job_share_level = job_share_level.value if job_share_level else None

        # Get the job via object storage.
        job_info = self.client_api.submit_job_object_storage(
            backend_name,
            job_name=job_name,
            job_share_level=_job_share_level,
            job_tags=job_tags)

        # Get the upload URL.
        job_id = job_info['id']
        job_api = self.client_api.job(job_id)
        upload_url = job_api.upload_url()['url']

        # Upload the Qobj to object storage.
        _ = job_api.put_object_storage(upload_url, qobj_dict)

        # Notify the API via the callback.
        response = job_api.callback_upload()

        return response['job']

    def job_download_qobj(self, job_id: str, use_object_storage: bool) -> Dict:
        """Retrieve and return a ``Qobj``.

        Args:
            job_id: The ID of the job.
            use_object_storage: ``True`` if object storage should be used.

        Returns:
            ``Qobj`` in dictionary form.
        """
        if use_object_storage:
            return self._job_download_qobj_object_storage(job_id)
        else:
            return self.job_get(job_id).get('qObject', {})

    def _job_download_qobj_object_storage(self, job_id: str) -> Dict:
        """Retrieve and return a ``Qobj`` using object storage.

        Args:
            job_id: The ID of the job.

        Returns:
            ``Qobj`` in dictionary form.
        """
        job_api = self.client_api.job(job_id)

        # Get the download URL.
        download_url = job_api.download_url()['url']

        # Download the result from object storage.
        return job_api.get_object_storage(download_url)

    def job_result(self, job_id: str, use_object_storage: bool) -> Dict:
        """Retrieve and return the job result.

        Args:
            job_id: The ID of the job.
            use_object_storage: ``True`` if object storage should be used.

        Returns:
            Job result.

        Raises:
            ApiIBMQProtocolError: If unexpected data is received from the server.
        """
        if use_object_storage:
            return self._job_result_object_storage(job_id)

        try:
            return self.job_get(job_id)['qObjectResult']
        except KeyError as err:
            raise ApiIBMQProtocolError(str(err))

    def _job_result_object_storage(self, job_id: str) -> Dict:
        """Retrieve and return the job result using object storage.

        Args:
            job_id: The ID of the job.

        Returns:
            Job result.
        """
        job_api = self.client_api.job(job_id)

        # Get the download URL.
        download_url = job_api.result_url()['url']

        # Download the result from object storage.
        result_response = job_api.get_object_storage(download_url)

        # Notify the API via the callback
        try:
            _ = job_api.callback_download()
        except (RequestsApiError, ValueError) as ex:
            logger.warning("An error occurred while sending download completion acknowledgement: "
                           "%s", ex)
        return result_response

    def job_get(
            self,
            job_id: str
    ) -> Dict[str, Any]:
        """Return information about the job.

        Args:
            job_id: The ID of the job.

        Returns:
            Job information.
        """
        return self.client_api.job(job_id).get()

    def job_status(self, job_id: str) -> Dict[str, Any]:
        """Return the status of the job.

        Args:
            job_id: The ID of the job.

        Returns:
            Job status.

        Raises:
            ApiIBMQProtocolError: If unexpected data is received from the server.
        """
        return self.client_api.job(job_id).status()

    def job_final_status(
            self,
            job_id: str,
            timeout: Optional[float] = None,
            wait: float = 5,
            status_deque: Optional[deque] = None
    ) -> Dict[str, Any]:
        """Wait until the job progresses to a final state.

        Args:
            job_id: The ID of the job.
            timeout: Time to wait for job, in seconds. If ``None``, wait indefinitely.
            wait: Seconds between queries.
            status_deque: Deque used to share the latest status.

        Returns:
            Job status.

        Raises:
            UserTimeoutExceededError: If the job does not return results
                before the specified timeout.
            ApiIBMQProtocolError: If unexpected data is received from the server.
        """
        status_response = None
        # Attempt to use websocket if available.
        if self._use_websockets:
            start_time = time.time()
            try:
                status_response = self._job_final_status_websocket(
                    job_id=job_id, timeout=timeout, status_deque=status_deque)
            except WebsocketTimeoutError as ex:
                logger.info('Timeout checking job status using websocket, '
                            'retrying using HTTP: %s', ex)
            except (RuntimeError, WebsocketError) as ex:
                logger.info('Error checking job status using websocket, '
                            'retrying using HTTP: %s', ex)

            # Adjust timeout for HTTP retry.
            if timeout is not None:
                timeout -= (time.time() - start_time)

        if not status_response:
            # Use traditional http requests if websocket not available or failed.
            status_response = self._job_final_status_polling(
                job_id, timeout, wait, status_deque)

        return status_response

    def _job_final_status_websocket(
            self,
            job_id: str,
            timeout: Optional[float] = None,
            status_deque: Optional[deque] = None
    ) -> Dict[str, Any]:
        """Return the final status of the job via websocket.

        Args:
            job_id: The ID of the job.
            timeout: Time to wait for job, in seconds. If ``None``, wait indefinitely.
            status_deque: Deque used to share the latest status.

        Returns:
            Job status.

        Raises:
            RuntimeError: If an unexpected error occurred while getting the event loop.
            WebsocketError: If the websocket connection ended unexpectedly.
            WebsocketTimeoutError: If the timeout has been reached.
        """
        # As mentioned in `websocket.py`, in jupyter we need to use
        # `nest_asyncio` to allow nested event loops.
        try:
            loop = asyncio.get_event_loop()
        except RuntimeError as ex:
            # Event loop may not be set in a child thread.
            if 'There is no current event loop' in str(ex):
                loop = asyncio.new_event_loop()
                asyncio.set_event_loop(loop)
            else:
                raise
        return loop.run_until_complete(
            self.client_ws.get_job_status(job_id, timeout=timeout, status_deque=status_deque))

    def _job_final_status_polling(
            self,
            job_id: str,
            timeout: Optional[float] = None,
            wait: float = 5,
            status_deque: Optional[deque] = None
    ) -> Dict[str, Any]:
        """Return the final status of the job via polling.

        Args:
            job_id: The ID of the job.
            timeout: Time to wait for job, in seconds. If ``None``, wait indefinitely.
            wait: Seconds between queries.
            status_deque: Deque used to share the latest status.

        Returns:
            Job status.

        Raises:
            UserTimeoutExceededError: If the user specified timeout has been exceeded.
        """
        start_time = time.time()
        status_response = self.job_status(job_id)
        while ApiJobStatus(status_response['status']) not in API_JOB_FINAL_STATES:
            # Share the new status.
            if status_deque is not None:
                status_deque.append(status_response)

            elapsed_time = time.time() - start_time
            if timeout is not None and elapsed_time >= timeout:
                raise UserTimeoutExceededError(
                    'Timeout while waiting for job {}'.format(job_id))

            logger.info('API job status = %s (%d seconds)',
                        status_response['status'], elapsed_time)
            time.sleep(wait)
            status_response = self.job_status(job_id)

        return status_response

    def job_properties(self, job_id: str) -> Dict:
        """Return the backend properties of the job.

        Args:
            job_id: The ID of the job.

        Returns:
            Backend properties.
        """
        return self.client_api.job(job_id).properties()

    def job_cancel(self, job_id: str) -> Dict[str, Any]:
        """Submit a request for cancelling the job.

        Args:
            job_id: The ID of the job.

        Returns:
            Job cancellation response.
        """
        return self.client_api.job(job_id).cancel()<|MERGE_RESOLUTION|>--- conflicted
+++ resolved
@@ -140,16 +140,10 @@
         sends back a subset of the total information for each job.
 
         Args:
-<<<<<<< HEAD
-            limit: maximum number of items to return.
-            skip: offset for the items to return.
-            descending: whether the jobs should be in descending order.
-            extra_filter: additional filtering passed to the query.
-=======
             limit: Maximum number of items to return.
             skip: Offset for the items to return.
+            descending: Whether the jobs should be in descending order.
             extra_filter: Additional filtering passed to the query.
->>>>>>> d79ba992
 
         Returns:
             A list of job data.
