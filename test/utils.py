--- conflicted
+++ resolved
@@ -14,17 +14,12 @@
 
 """General utility functions for testing."""
 
-<<<<<<< HEAD
+from qiskit import QuantumCircuit
 from qiskit.qobj import Qobj
 from qiskit.compiler import assemble, transpile
 from qiskit.test.reference_circuits import ReferenceCircuits
 from qiskit.providers.ibmq.accountprovider import AccountProvider
 from qiskit.providers.ibmq.ibmqbackend import IBMQBackend
-=======
-from qiskit import QuantumCircuit
-from qiskit.providers.ibmq.ibmqbackend import IBMQBackend
-
->>>>>>> ee65f69e
 
 
 def most_busy_backend(provider: AccountProvider) -> IBMQBackend:
@@ -45,20 +40,6 @@
                key=lambda b: b.status().pending_jobs)
 
 
-<<<<<<< HEAD
-def bell_in_qobj(backend: IBMQBackend, shots: int = 1024) -> Qobj:
-    """Return a bell circuit in Qobj format.
-
-    Args:
-        backend: Backend to use for transpiling the circuit.
-        shots: Number of shots.
-
-    Returns:
-        A bell circuit in Qobj format.
-    """
-    return assemble(transpile(ReferenceCircuits.bell(), backend=backend),
-                    backend=backend, shots=shots)
-=======
 def get_large_circuit(backend: IBMQBackend) -> QuantumCircuit:
     """Return a slightly larger circuit that would run a bit longer.
 
@@ -76,4 +57,17 @@
     circuit.measure(list(range(n_qubits)), list(range(n_qubits)))
 
     return circuit
->>>>>>> ee65f69e
+
+
+def bell_in_qobj(backend: IBMQBackend, shots: int = 1024) -> Qobj:
+    """Return a bell circuit in Qobj format.
+
+    Args:
+        backend: Backend to use for transpiling the circuit.
+        shots: Number of shots.
+
+    Returns:
+        A bell circuit in Qobj format.
+    """
+    return assemble(transpile(ReferenceCircuits.bell(), backend=backend),
+                    backend=backend, shots=shots)