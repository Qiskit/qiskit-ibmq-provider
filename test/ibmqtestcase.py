# This code is part of Qiskit.
#
# (C) Copyright IBM 2017, 2019.
#
# This code is licensed under the Apache License, Version 2.0. You may
# obtain a copy of this license in the LICENSE.txt file in the root directory
# of this source tree or at http://www.apache.org/licenses/LICENSE-2.0.
#
# Any modifications or derivative works of this code must retain this
# copyright notice, and modified files need to carry a notice indicating
# that they have been altered from the originals.

"""Custom TestCase for IBMQProvider."""

import os
import logging
import inspect

from qiskit.test.base import BaseQiskitTestCase

from qiskit.providers.ibmq import IBMQ_PROVIDER_LOGGER_NAME
from qiskit.providers.ibmq.exceptions import IBMQAccountCredentialsNotFound

from .utils import setup_test_logging


class IBMQTestCase(BaseQiskitTestCase):
    """Custom TestCase for use with the IBMQProvider."""

    @classmethod
    def setUpClass(cls):
        super().setUpClass()
        cls.log = logging.getLogger(cls.__name__)
<<<<<<< HEAD
        if os.getenv('LOG_LEVEL'):
            cls._set_logging_level(logging.getLogger(IBMQ_PROVIDER_LOGGER_NAME))
=======
        filename = '%s.log' % os.path.splitext(inspect.getfile(cls))[0]
        setup_test_logging(cls.log, filename)
        cls._set_logging_level(logging.getLogger(IBMQ_PROVIDER_LOGGER_NAME))
>>>>>>> 90cd1173

    @classmethod
    def tearDownClass(cls) -> None:
        super().tearDownClass()
        from qiskit.providers.ibmq import IBMQ
        try:
            IBMQ.disable_account()
        except IBMQAccountCredentialsNotFound:
            pass

    @classmethod
    def simple_job_callback(cls, job_id, job_status, job, **kwargs):
        """A callback function that logs current job status."""
        # pylint: disable=unused-argument
        queue_info = kwargs.get('queue_info', 'unknown')
        cls.log.info("Job %s status is %s, queue_info is %s", job_id, job_status, queue_info)

    @classmethod
    def _set_logging_level(cls, logger: logging.Logger) -> None:
        """Set logging level for the input logger.

        Args:
            logger: Logger whose level is to be set.
        """
        if logger.level is logging.NOTSET:
            try:
                logger.setLevel(cls.log.level)
            except Exception as ex:  # pylint: disable=broad-except
                logger.warning(
                    'Error while trying to set the level for the "%s" logger to %s. %s.',
                    logger, os.getenv('LOG_LEVEL'), str(ex))
        if not any(isinstance(handler, logging.StreamHandler) for handler in logger.handlers):
            logger.addHandler(logging.StreamHandler())
            logger.propagate = False<|MERGE_RESOLUTION|>--- conflicted
+++ resolved
@@ -31,14 +31,9 @@
     def setUpClass(cls):
         super().setUpClass()
         cls.log = logging.getLogger(cls.__name__)
-<<<<<<< HEAD
-        if os.getenv('LOG_LEVEL'):
-            cls._set_logging_level(logging.getLogger(IBMQ_PROVIDER_LOGGER_NAME))
-=======
         filename = '%s.log' % os.path.splitext(inspect.getfile(cls))[0]
         setup_test_logging(cls.log, filename)
         cls._set_logging_level(logging.getLogger(IBMQ_PROVIDER_LOGGER_NAME))
->>>>>>> 90cd1173
 
     @classmethod
     def tearDownClass(cls) -> None:
