--- conflicted
+++ resolved
@@ -15,13 +15,9 @@
 
 """Tests for all IBMQ backends."""
 
-<<<<<<< HEAD
 
-from unittest import skip, expectedFailure, TestLoader, TextTestRunner
+from unittest import skip, TestLoader, TextTestRunner
 
-=======
-from unittest import skip
->>>>>>> 7988a7e9
 from qiskit import ClassicalRegister, QuantumCircuit, QuantumRegister
 from qiskit.providers.exceptions import QiskitBackendNotFoundError
 from qiskit.qobj import QobjHeader
