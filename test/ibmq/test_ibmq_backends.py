# -*- coding: utf-8 -*-

# This code is part of Qiskit.
#
# (C) Copyright IBM 2017, 2018.
#
# This code is licensed under the Apache License, Version 2.0. You may
# obtain a copy of this license in the LICENSE.txt file in the root directory
# of this source tree or at http://www.apache.org/licenses/LICENSE-2.0.
#
# Any modifications or derivative works of this code must retain this
# copyright notice, and modified files need to carry a notice indicating
# that they have been altered from the originals.


"""Tests for all IBMQ backends."""

<<<<<<< HEAD
from unittest import skip, TestLoader, TextTestRunner
=======
from unittest import skip, expectedFailure
>>>>>>> 59aacb1d

from qiskit import ClassicalRegister, QuantumCircuit, QuantumRegister
from qiskit.providers.exceptions import QiskitBackendNotFoundError
from qiskit.qobj import QobjHeader
<<<<<<< HEAD
from qiskit.test import requires_qe_access, slow_test
from qiskit.tools.compiler import compile
=======
from qiskit.test import QiskitTestCase, requires_qe_access, slow_test
from qiskit.compiler import assemble, transpile
>>>>>>> 59aacb1d

from .ibmqprovidertestcase import IBMQProviderTestCase
from .ibmqbackendtestcase import IBMQBackendTestCase


class TestIBMQBackends(IBMQProviderTestCase):
    """Tests for all the IBMQ backends."""
<<<<<<< HEAD
=======

    def setUp(self):
        super().setUp()
>>>>>>> 59aacb1d

    def setUp(self):  # pylint: disable=invalid-name
        """Required method for testing"""
        super().setUp()
        qr = QuantumRegister(1)
        cr = ClassicalRegister(1)
        self.qc1 = QuantumCircuit(qr, cr, name='circuit0')
        self.qc1.h(qr[0])
        self.qc1.measure(qr, cr)

    @classmethod
    def setUpClass(cls):  # pylint: disable=invalid-name
        """Required method for testing"""
        super().setUpClass()

    @requires_qe_access
    def test_remote_backends_exist(self, qe_token, qe_url):
        """Test if there are remote backends."""
        self.provider.enable_account(qe_token, qe_url)
        remotes = self.provider.backends()
        self.assertTrue(len(remotes) > 0)

    @requires_qe_access
    def test_remote_backends_exist_real_device(self, qe_token, qe_url):
        """Test if there are remote backends that are devices."""
        self.provider.enable_account(qe_token, qe_url)
        remotes = self.provider.backends(simulator=False)
        self.assertTrue(remotes)

    @requires_qe_access
    def test_remote_backends_exist_simulator(self, qe_token, qe_url):
        """Test if there are remote backends that are simulators."""
        self.provider.enable_account(qe_token, qe_url)
        remotes = self.provider.backends(simulator=True)
        self.assertTrue(remotes)

    @requires_qe_access
    def test_backends_IBMQBackendTestCase(self, qe_token, qe_url):  # pylint: disable=invalid-name
        """Run the tests from qiskit.test.providers.ibmq.IBMQBackendTestCase
        on each backend instance discovered."""
        self.provider.enable_account(qe_token, qe_url)
        for backend in self.provider.backends():
            TextTestRunner(verbosity=2).run(
                TestLoader().loadTestsFromTestCase(self.gen_backend_test_class(backend))
            )

    @requires_qe_access
    def test_remote_backend_status(self, qe_token, qe_url):
        """Test backend_status."""
        self.provider.enable_account(qe_token, qe_url)
        for backend in self.provider.backends():
            _ = backend.status()

    @requires_qe_access
    def test_remote_backend_configuration(self, qe_token, qe_url):
        """Test backend configuration."""
        self.provider.enable_account(qe_token, qe_url)
        remotes = self.provider.backends()
        for backend in remotes:
            _ = backend.configuration()

    @requires_qe_access
    def test_remote_backend_properties(self, qe_token, qe_url):
        """Test backend properties."""
        self.provider.enable_account(qe_token, qe_url)
        remotes = self.provider.backends(simulator=False)
        for backend in remotes:
            properties = backend.properties()
            if backend.configuration().simulator:
                self.assertEqual(properties, None)

    @requires_qe_access
    @skip('Skipping until support in production API')
    def test_remote_backend_defaults(self, qe_token, qe_url):
        """Test backend pulse defaults."""
        self.provider.enable_account(qe_token, qe_url)
        remotes = self.provider.backends(simulator=False)
        for backend in remotes:
            _ = backend.defaults()

    @expectedFailure
    @requires_qe_access
    def test_qobj_headers_in_result_sims(self, qe_token, qe_url):
        """Test that the qobj headers are passed onto the results for sims."""
        self.provider.enable_account(qe_token, qe_url)
        backends = self.provider.backends(simulator=True)

        custom_qobj_header = {'x': 1, 'y': [1, 2, 3], 'z': {'a': 4}}

        for backend in backends:
            with self.subTest(backend=backend):
                circuits = transpile(self.qc1, backend=backend)

                # Update the Qobj header.
                qobj_header = QobjHeader.from_dict(custom_qobj_header)
                # TODO: assemble appends extra keys to the header in terra 0.8.
                qobj = assemble(circuits, backend=backend,
                                qobj_header=qobj_header)
                qobj.experiments[0].header.some_field = 'extra info'

                result = backend.run(qobj).result()
                self.assertEqual(result.header.to_dict(), custom_qobj_header)
                self.assertEqual(result.results[0].header.some_field,
                                 'extra info')

    @slow_test
    @requires_qe_access
    def test_qobj_headers_in_result_devices(self, qe_token, qe_url):
        """Test that the qobj headers are passed onto the results for devices."""
        self.provider.enable_account(qe_token, qe_url)
        backends = self.provider.backends(simulator=False)

        custom_qobj_header = {'x': 1, 'y': [1, 2, 3], 'z': {'a': 4}}

        for backend in backends:
            with self.subTest(backend=backend):
                qobj = transpile(self.qc1, backend=backend)

                # Update the Qobj header.
                qobj.header = QobjHeader.from_dict(custom_qobj_header)
                # Update the Qobj.experiment header.
                qobj.experiments[0].header.some_field = 'extra info'

                result = backend.run(qobj).result()
                self.assertEqual(result.header.to_dict(), custom_qobj_header)
                self.assertEqual(result.results[0].header.some_field,
                                 'extra info')

    @requires_qe_access
    def test_aliases(self, qe_token, qe_url):
        """Test that display names of devices map the regular names."""
        self.provider.enable_account(qe_token, qe_url)
        aliased_names = self.provider._aliased_backend_names()

        for display_name, backend_name in aliased_names.items():
            with self.subTest(display_name=display_name,
                              backend_name=backend_name):
                try:
                    backend_by_name = self.provider.get_backend(backend_name)
                except QiskitBackendNotFoundError:
                    # The real name of the backend might not exist
                    pass
                else:
                    backend_by_display_name = self.provider.get_backend(
                        display_name)
                    self.assertEqual(backend_by_name, backend_by_display_name)
                    self.assertEqual(
<<<<<<< HEAD
                        backend_by_display_name.name(), backend_name)

    def gen_backend_test_class(self, backend):
        """Create a test class, and instance it, and call run() on it
        https://github.com/Qiskit/qiskit-ibmq-provider/issues/52"""
        return type(backend.name() + "IBMQBackendTestCase", (IBMQBackendTestCase,), {
            "backend_instance": backend
        })
=======
                        backend_by_display_name.name(), backend_name)
>>>>>>> 59aacb1d
<|MERGE_RESOLUTION|>--- conflicted
+++ resolved
@@ -15,22 +15,14 @@
 
 """Tests for all IBMQ backends."""
 
-<<<<<<< HEAD
+
 from unittest import skip, TestLoader, TextTestRunner
-=======
-from unittest import skip, expectedFailure
->>>>>>> 59aacb1d
 
 from qiskit import ClassicalRegister, QuantumCircuit, QuantumRegister
 from qiskit.providers.exceptions import QiskitBackendNotFoundError
 from qiskit.qobj import QobjHeader
-<<<<<<< HEAD
-from qiskit.test import requires_qe_access, slow_test
-from qiskit.tools.compiler import compile
-=======
 from qiskit.test import QiskitTestCase, requires_qe_access, slow_test
 from qiskit.compiler import assemble, transpile
->>>>>>> 59aacb1d
 
 from .ibmqprovidertestcase import IBMQProviderTestCase
 from .ibmqbackendtestcase import IBMQBackendTestCase
@@ -38,12 +30,6 @@
 
 class TestIBMQBackends(IBMQProviderTestCase):
     """Tests for all the IBMQ backends."""
-<<<<<<< HEAD
-=======
-
-    def setUp(self):
-        super().setUp()
->>>>>>> 59aacb1d
 
     def setUp(self):  # pylint: disable=invalid-name
         """Required method for testing"""
@@ -191,15 +177,12 @@
                         display_name)
                     self.assertEqual(backend_by_name, backend_by_display_name)
                     self.assertEqual(
-<<<<<<< HEAD
                         backend_by_display_name.name(), backend_name)
+
 
     def gen_backend_test_class(self, backend):
         """Create a test class, and instance it, and call run() on it
         https://github.com/Qiskit/qiskit-ibmq-provider/issues/52"""
         return type(backend.name() + "IBMQBackendTestCase", (IBMQBackendTestCase,), {
             "backend_instance": backend
-        })
-=======
-                        backend_by_display_name.name(), backend_name)
->>>>>>> 59aacb1d
+        })