--- conflicted
+++ resolved
@@ -32,12 +32,9 @@
 
 from ..jobtestcase import JobTestCase
 from ..decorators import requires_provider, requires_device
-<<<<<<< HEAD
-from ..utils import most_busy_backend, cancel_job, get_large_circuit, bell_in_qobj
+from ..utils import (most_busy_backend, cancel_job, get_large_circuit,
+                     update_job_tags_and_verify, bell_in_qobj)
 from ..fake_account_client import BaseFakeAccountClient, NewFieldFakeJob, MissingFieldFakeJob
-=======
-from ..utils import most_busy_backend, cancel_job, get_large_circuit, update_job_tags_and_verify
->>>>>>> 7ab7f7c5
 
 
 class TestIBMQJobAttributes(JobTestCase):
