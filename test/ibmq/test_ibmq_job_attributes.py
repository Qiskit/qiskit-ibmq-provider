--- conflicted
+++ resolved
@@ -48,12 +48,8 @@
         cls.provider = provider
         cls.sim_backend = provider.get_backend('ibmq_qasm_simulator')
         cls.bell = transpile(ReferenceCircuits.bell(), cls.sim_backend)
-<<<<<<< HEAD
         cls.sim_job = cls.sim_backend.run(cls.bell)
-=======
-        cls.sim_job = cls.sim_backend.run(cls.bell, validate_qobj=True)
         cls.last_week = datetime.now() - timedelta(days=7)
->>>>>>> fa78da48
 
     def setUp(self):
         """Initial test setup."""
