# -*- coding: utf-8 -*-

# This code is part of Qiskit.
#
# (C) Copyright IBM 2019.
#
# This code is licensed under the Apache License, Version 2.0. You may
# obtain a copy of this license in the LICENSE.txt file in the root directory
# of this source tree or at http://www.apache.org/licenses/LICENSE-2.0.
#
# Any modifications or derivative works of this code must retain this
# copyright notice, and modified files need to carry a notice indicating
# that they have been altered from the originals.

"""IBMQJob Test."""

import time
from unittest import mock

from qiskit import ClassicalRegister, QuantumCircuit, QuantumRegister
from qiskit.providers import JobStatus
from qiskit.providers.ibmq import least_busy
from qiskit.providers.ibmq.job.exceptions import IBMQJobFailureError
from qiskit.providers.ibmq.api.clients.account import AccountClient
from qiskit.compiler import assemble, transpile

from ..jobtestcase import JobTestCase
from ..decorators import requires_provider, run_on_staging


class TestIBMQJobAttributes(JobTestCase):
    """Test ibmqjob module."""

    def setUp(self):
        super().setUp()
        self._qc = _bell_circuit()

    @requires_provider
    def test_job_id(self, provider):
        """Test getting a job id."""
        backend = provider.get_backend('ibmq_qasm_simulator')

        qobj = assemble(transpile(self._qc, backend=backend), backend=backend)
        job = backend.run(qobj)
        self.log.info('job_id: %s', job.job_id())
        self.assertTrue(job.job_id() is not None)

    @requires_provider
    def test_get_backend_name(self, provider):
        """Test getting a backend name."""
        backend = provider.get_backend('ibmq_qasm_simulator')

        qobj = assemble(transpile(self._qc, backend=backend), backend=backend)
        job = backend.run(qobj)
        self.assertTrue(job.backend().name() == backend.name())

    @run_on_staging
    def test_running_job_properties(self, provider):
        """Test fetching properties of a running job."""
        backend = least_busy(provider.backends(simulator=False))

        qobj = assemble(transpile(self._qc, backend=backend), backend=backend)
        job = backend.run(qobj)
        _ = job.properties()

    @requires_provider
    def test_job_name(self, provider):
        """Test using job names."""
        backend = provider.get_backend('ibmq_qasm_simulator')
        qobj = assemble(transpile(self._qc, backend=backend), backend=backend)

        # Use a unique job name
        job_name = str(time.time()).replace('.', '')
        job_id = backend.run(qobj, job_name=job_name).job_id()
        job = provider.backends.retrieve_job(job_id)
        self.assertEqual(job.name(), job_name)

        # Check using partial matching.
        job_name_partial = job_name[8:]
        retrieved_jobs = provider.backends.jobs(backend_name=backend.name(),
                                                job_name=job_name_partial)
        self.assertGreaterEqual(len(retrieved_jobs), 1)
        retrieved_job_ids = {job.job_id() for job in retrieved_jobs}
        self.assertIn(job_id, retrieved_job_ids)

        # Check using regular expressions.
        job_name_regex = '^{}$'.format(job_name)
        retrieved_jobs = provider.backends.jobs(backend_name=backend.name(),
                                                job_name=job_name_regex)
        self.assertEqual(len(retrieved_jobs), 1)
        self.assertEqual(job_id, retrieved_jobs[0].job_id())

    @requires_provider
    def test_duplicate_job_name(self, provider):
        """Test multiple jobs with the same custom job name."""
        backend = provider.get_backend('ibmq_qasm_simulator')
        qobj = assemble(transpile(self._qc, backend=backend), backend=backend)

        # Use a unique job name
        job_name = str(time.time()).replace('.', '')
        job_ids = set()
        for _ in range(2):
            job_ids.add(backend.run(qobj, job_name=job_name).job_id())

        retrieved_jobs = provider.backends.jobs(backend_name=backend.name(),
                                                job_name=job_name)
        self.assertEqual(len(retrieved_jobs), 2)
        retrieved_job_ids = {job.job_id() for job in retrieved_jobs}
        self.assertEqual(job_ids, retrieved_job_ids)
        for job in retrieved_jobs:
            self.assertEqual(job.name(), job_name)

    @run_on_staging
    def test_error_message_device(self, provider):
        """Test retrieving job error messages from a device backend."""
        backend = least_busy(provider.backends(simulator=False))

        qc_new = transpile(self._qc, backend)
        qobj = assemble([qc_new, qc_new], backend=backend)
        qobj.experiments[1].instructions[1].name = 'bad_instruction'

        job = backend.run(qobj)
        with self.assertRaises(IBMQJobFailureError):
<<<<<<< HEAD
            job.result(timeout=180)
=======
            job.result(partial=True)
>>>>>>> 2b1bfcd8

        message = job.error_message()
        self.assertTrue(message)

    @requires_provider
    def test_error_message_simulator(self, provider):
        """Test retrieving job error messages from a simulator backend."""
        backend = provider.get_backend('ibmq_qasm_simulator')

        qc_new = transpile(self._qc, backend)
        qobj = assemble([qc_new, qc_new], backend=backend)
        qobj.experiments[1].instructions[1].name = 'bad_instruction'

        job = backend.run(qobj)
        with self.assertRaises(IBMQJobFailureError):
            job.result()

        message = job.error_message()
        self.assertIn('Experiment 1: ERROR', message)

    @requires_provider
    def test_refresh(self, provider):
        """Test refreshing job data."""
        backend = provider.get_backend('ibmq_qasm_simulator')
        qobj = assemble(transpile(self._qc, backend=backend), backend=backend)
        job = backend.run(qobj)
        job._wait_for_completion()

        rjob = provider.backends.jobs(db_filter={'id': job.job_id()})[0]
        self.assertFalse(rjob._time_per_step)
        rjob.refresh()
        self.assertEqual(rjob._time_per_step, job._time_per_step)

    @requires_provider
    def test_time_per_step(self, provider):
        """Test retrieving time per step."""
        backend = provider.get_backend('ibmq_qasm_simulator')
        qobj = assemble(transpile(self._qc, backend=backend), backend=backend)
        job = backend.run(qobj)
        job.result()
        self.assertTrue(job.time_per_step())

        rjob = provider.backends.jobs(db_filter={'id': job.job_id()})[0]
        self.assertTrue(rjob.time_per_step())

    @requires_provider
    def test_new_job_attributes(self, provider):
        """Test job with new attributes."""
        def _mocked__api_job_submit(*args, **kwargs):
            submit_info = original_submit(*args, **kwargs)
            submit_info.update({'batman': 'bruce'})
            return submit_info

        backend = provider.get_backend('ibmq_qasm_simulator')
        qobj = assemble(transpile(self._qc, backend=backend), backend=backend)
        original_submit = backend._api.job_submit
        with mock.patch.object(AccountClient, 'job_submit',
                               side_effect=_mocked__api_job_submit):
            job = backend.run(qobj)

        self.assertEqual(job.batman, 'bruce')

    @requires_provider
    def test_queue_position(self, provider):
        """Test retrieving queue position."""
        # Find the most busy backend
        backend = max([b for b in provider.backends() if b.status().operational],
                      key=lambda b: b.status().pending_jobs)
        qobj = assemble(transpile(self._qc, backend=backend), backend=backend)
        job = backend.run(qobj)
        status = job.status()
        if status is JobStatus.QUEUED:
            self.assertIsNotNone(job.queue_position())
        else:
            self.assertIsNone(job.queue_position())


def _bell_circuit():
    qr = QuantumRegister(2, 'q')
    cr = ClassicalRegister(2, 'c')
    qc = QuantumCircuit(qr, cr)
    qc.h(qr[0])
    qc.cx(qr[0], qr[1])
    qc.measure(qr, cr)
    return qc<|MERGE_RESOLUTION|>--- conflicted
+++ resolved
@@ -121,11 +121,7 @@
 
         job = backend.run(qobj)
         with self.assertRaises(IBMQJobFailureError):
-<<<<<<< HEAD
-            job.result(timeout=180)
-=======
-            job.result(partial=True)
->>>>>>> 2b1bfcd8
+            job.result(timeout=180, partial=True)
 
         message = job.error_message()
         self.assertTrue(message)
