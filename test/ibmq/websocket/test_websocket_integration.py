# This code is part of Qiskit.
#
# (C) Copyright IBM 2018, 2021.
#
# This code is licensed under the Apache License, Version 2.0. You may
# obtain a copy of this license in the LICENSE.txt file in the root directory
# of this source tree or at http://www.apache.org/licenses/LICENSE-2.0.
#
# Any modifications or derivative works of this code must retain this
# copyright notice, and modified files need to carry a notice indicating
# that they have been altered from the originals.

"""Test for the Websocket client integration."""

from queue import Queue
from threading import Thread
from typing import List
from unittest import mock

from qiskit import transpile
from qiskit.providers import JobTimeoutError
from qiskit.providers.ibmq.api.clients import AccountClient, websocket
from qiskit.providers.ibmq.ibmqbackend import IBMQBackend
from qiskit.providers.ibmq.runtime.exceptions import RuntimeJobNotFound
from qiskit.providers.jobstatus import JobStatus
from qiskit.test import slow_test
from qiskit.test.reference_circuits import ReferenceCircuits

from ...decorators import requires_device, requires_provider
from ...ibmqtestcase import IBMQTestCase
from ...proxy_server import MockProxyServer, use_proxies
from ...utils import cancel_job, most_busy_backend


class TestWebsocketIntegration(IBMQTestCase):
    """Websocket integration tests."""

    @classmethod
    @requires_provider
    def setUpClass(cls, provider):
        """Initial class level setup."""
        # pylint: disable=arguments-differ
        super().setUpClass()
        cls.provider = provider
        cls.sim_backend: IBMQBackend = provider.get_backend('ibmq_qasm_simulator')
        cls.bell = transpile(ReferenceCircuits.bell(), cls.sim_backend)
        # Setup list of jobs to check have been deleted.
        cls.jobs_to_delete: List[str] = []

    def setUp(self):
        """Initial test setup."""
        super().setUp()
        self.saved_status_polling = self.sim_backend._api_client._job_final_status_polling

    def tearDown(self):
        """Test tear down."""
        super().tearDown()
        self.sim_backend._api_client._job_final_status_polling = self.saved_status_polling
        # Ensure all jobs are deleted.
        for job_id in self.jobs_to_delete:
            try:
                self.provider.runtime.delete_job(job_id)
            except RuntimeJobNotFound:
                pass

    def _job_final_status_polling(self, *args, **kwargs):
        """Replaces the actual _job_final_status_polling and fails the test."""
        # pylint: disable=unused-argument
        self.fail("Obtaining job status via websockets failed!")

    def test_websockets_simulator(self):
        """Test checking status of a job via websockets for a simulator."""
        job = self.sim_backend.run(self.bell, shots=1)

        # Ensure job is deleted
        self.jobs_to_delete.append(job.job_id())

        # Manually disable the non-websocket polling.
        job._api_client._job_final_status_polling = self._job_final_status_polling
        result = job.result()

        self.assertEqual(result.status, 'COMPLETED')

    @slow_test
    @requires_device
    def test_websockets_device(self, backend):
        """Test checking status of a job via websockets for a device."""
<<<<<<< HEAD
        job = backend.run(self.bell,
                          validate_qobj=True, shots=1)
=======
        job = backend.run(transpile(ReferenceCircuits.bell(), backend), shots=1)
>>>>>>> 4f6b7f69

        # Ensure job is deleted
        self.jobs_to_delete.append(job.job_id())

        # Manually disable the non-websocket polling.
        job._api_client._job_final_status_polling = self._job_final_status_polling
        job.wait_for_final_state(wait=300, callback=self.simple_job_callback)
        result = job.result()

        self.assertTrue(result.success)

    def test_websockets_job_final_state(self):
        """Test checking status of a job in a final state via websockets."""
        job = self.sim_backend.run(self.bell)

        # Ensure job is deleted
        self.jobs_to_delete.append(job.job_id())

        job._wait_for_completion()

        # Manually disable the non-websocket polling.
        job._api_client._job_final_status_polling = self._job_final_status_polling

        # Pretend we haven't seen the final status
        job._status = JobStatus.RUNNING

        job._wait_for_completion()
        self.assertIs(job._status, JobStatus.DONE)

    def test_websockets_retry_bad_url(self):
        """Test http retry after websocket error due to an invalid URL."""

        job = self.sim_backend.run(self.bell)

        # Ensure job is deleted
        self.jobs_to_delete.append(job.job_id())

        saved_websocket_url = job._api_client._credentials.websockets_url

        try:
            # Use fake websocket address.
            job._api_client._credentials.websockets_url = 'wss://wss.localhost'

            # _wait_for_completion() should retry with http successfully
            # after getting websockets error.
            job._wait_for_completion()
        finally:
            job._api_client._credentials.websockets_url = saved_websocket_url

        self.assertIs(job._status, JobStatus.DONE)

    def test_websockets_retry_bad_auth(self):
        """Test http retry after websocket error due to a failed authentication."""
        job = self.sim_backend.run(self.bell)

        # Ensure job is deleted
        self.jobs_to_delete.append(job.job_id())

        with mock.patch.object(websocket.WebsocketAuthenticationMessage, 'as_json',
                               return_value='foo'), \
            mock.patch.object(AccountClient, 'job_status',
                              side_effect=job._api_client.job_status) as mocked_wait:
            job._wait_for_completion()
            self.assertIs(job._status, JobStatus.DONE)
            mocked_wait.assert_called_with(job.job_id())

    def test_websockets_retry_connection_closed(self):
        """Test http retry after websocket error due to closed connection."""

        def _job_status_side_effect(*args, **kwargs):
            """Side effect function to restore job ID"""
            # pylint: disable=unused-argument
            job._job_id = saved_job_id
            return saved_job_status(saved_job_id)

        job = self.sim_backend.run(self.bell)

        # Ensure job is deleted
        self.jobs_to_delete.append(job.job_id())

        # Save the originals.
        saved_job_id = job._job_id
        saved_job_status = job._api_client.job_status
        # Use bad job ID to fail the status retrieval.
        job._job_id = '12345'

        # job.result() should retry with http successfully after getting websockets error.
        with mock.patch.object(AccountClient, 'job_status',
                               side_effect=_job_status_side_effect):
            job._wait_for_completion()
            self.assertIs(
                job._status, JobStatus.DONE,
                "Job {} status is {} when it should be DONE.".format(job.job_id(), job._status))

    def test_websockets_timeout(self):
        """Test timeout checking status of a job via websockets."""
        backend = most_busy_backend(self.provider)
<<<<<<< HEAD
        job = backend.run(self.bell,
                          validate_qobj=True, shots=backend.configuration().max_shots)
=======
        job = backend.run(transpile(ReferenceCircuits.bell(), backend),
                          shots=backend.configuration().max_shots)
>>>>>>> 4f6b7f69

        # Ensure job is deleted
        self.jobs_to_delete.append(job.job_id())

        try:
            with self.assertRaises(JobTimeoutError):
                job.result(timeout=0.1)
        finally:
            cancel_job(job)

    def test_websockets_multi_job(self):
        """Test checking status of multiple jobs in parallel via websockets."""

        def _run_job_get_result(q):
            """Run a job and get its result."""
            job = self.sim_backend.run(self.bell)

            # Ensure job is deleted
            self.jobs_to_delete.append(job.job_id())

            # Manually disable the non-websocket polling.
            job._api_client._job_final_status_polling = self._job_final_status_polling
            job._wait_for_completion()
            if job._status is not JobStatus.DONE:
                q.put("Job {} status should be DONE but is {}".format(
                    job.job_id(), job._status.name))

        max_threads = 2
        result_q = Queue()
        job_threads = []

        for i in range(max_threads):
            job_thread = Thread(target=_run_job_get_result, args=(result_q,),
                                name="job_result_{}".format(i), daemon=True)
            job_thread.start()
            job_threads.append(job_thread)

        for job_thread in job_threads:
            job_thread.join()

        if not result_q.empty():
            message = result_q.get_nowait()
            self.fail(message)

    def test_websocket_proxy(self):
        """Test connecting to websocket via a proxy."""
        MockProxyServer(self, self.log).start()
        job = self.sim_backend.run(self.bell, shots=1)

        # Ensure job is deleted
        self.jobs_to_delete.append(job.job_id())

        # Manually disable the non-websocket polling.
        job._api_client._job_final_status_polling = self._job_final_status_polling
        with use_proxies(self.provider, MockProxyServer.VALID_PROXIES):
            result = job.result()

        self.assertEqual(result.status, 'COMPLETED')

    def test_websocket_proxy_invalid_port(self):
        """Test connecting to websocket via invalid proxy port."""
        MockProxyServer(self, self.log).start()
        job = self.sim_backend.run(self.bell, shots=1)

        invalid_proxy = {'https': 'http://{}:{}'.format(MockProxyServer.PROXY_IP_ADDRESS,
                                                        MockProxyServer.INVALID_PROXY_PORT)}
        with use_proxies(self.provider, invalid_proxy):
            with self.assertLogs('qiskit.providers.ibmq', 'INFO') as log_cm:
                job.wait_for_final_state()

        self.assertIn("retrying using HTTP", ','.join(log_cm.output))<|MERGE_RESOLUTION|>--- conflicted
+++ resolved
@@ -85,12 +85,7 @@
     @requires_device
     def test_websockets_device(self, backend):
         """Test checking status of a job via websockets for a device."""
-<<<<<<< HEAD
-        job = backend.run(self.bell,
-                          validate_qobj=True, shots=1)
-=======
-        job = backend.run(transpile(ReferenceCircuits.bell(), backend), shots=1)
->>>>>>> 4f6b7f69
+        job = backend.run(self.bell, shots=1)
 
         # Ensure job is deleted
         self.jobs_to_delete.append(job.job_id())
@@ -188,13 +183,7 @@
     def test_websockets_timeout(self):
         """Test timeout checking status of a job via websockets."""
         backend = most_busy_backend(self.provider)
-<<<<<<< HEAD
-        job = backend.run(self.bell,
-                          validate_qobj=True, shots=backend.configuration().max_shots)
-=======
-        job = backend.run(transpile(ReferenceCircuits.bell(), backend),
-                          shots=backend.configuration().max_shots)
->>>>>>> 4f6b7f69
+        job = backend.run(self.bell, shots=backend.configuration().max_shots)
 
         # Ensure job is deleted
         self.jobs_to_delete.append(job.job_id())
