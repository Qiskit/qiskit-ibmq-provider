--- conflicted
+++ resolved
@@ -404,12 +404,9 @@
         with self.assertRaises(JobError):
             job_sim.result()
 
-<<<<<<< HEAD
-=======
         message = job_sim.error_message()
         self.assertIn('Job resulted in the following QASM status(es): ', message)
 
->>>>>>> 542d48b3
 
 def _bell_circuit():
     qr = QuantumRegister(2, 'q')
