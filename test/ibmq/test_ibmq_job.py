# -*- coding: utf-8 -*-

# This code is part of Qiskit.
#
# (C) Copyright IBM 2017, 2019.
#
# This code is licensed under the Apache License, Version 2.0. You may
# obtain a copy of this license in the LICENSE.txt file in the root directory
# of this source tree or at http://www.apache.org/licenses/LICENSE-2.0.
#
# Any modifications or derivative works of this code must retain this
# copyright notice, and modified files need to carry a notice indicating
# that they have been altered from the originals.

"""IBMQJob Test."""

import time
import copy
from datetime import datetime, timedelta
from unittest import SkipTest

import numpy
from scipy.stats import chi2_contingency

from qiskit import ClassicalRegister, QuantumCircuit, QuantumRegister
from qiskit.providers.jobstatus import JobStatus, JOB_FINAL_STATES
from qiskit.providers.ibmq import least_busy
from qiskit.providers.ibmq.ibmqbackend import IBMQRetiredBackend
from qiskit.providers.ibmq.exceptions import IBMQBackendError
<<<<<<< HEAD
from qiskit.providers.ibmq.job.ibmqjob import IBMQJob
from qiskit.providers.ibmq.job.exceptions import (IBMQJobInvalidStateError,
                                                  JobError, IBMQJobTimeoutError)
=======
from qiskit.providers.ibmq.job.exceptions import IBMQJobInvalidStateError, JobError
>>>>>>> c81e63b1
from qiskit.providers.ibmq.ibmqfactory import IBMQFactory
from qiskit.test import slow_test
from qiskit.compiler import assemble, transpile
from qiskit.result import Result

from ..jobtestcase import JobTestCase
from ..decorators import (requires_provider, slow_test_on_device, requires_device,
                          requires_qe_access)


class TestIBMQJob(JobTestCase):
    """Test ibmqjob module."""

    def setUp(self):
        super().setUp()
        self._qc = _bell_circuit()

    @requires_provider
    def test_run_simulator(self, provider):
        """Test running in a simulator."""
        backend = provider.get_backend('ibmq_qasm_simulator')

        qr = QuantumRegister(2, 'q')
        cr = ClassicalRegister(2, 'c')
        qc = QuantumCircuit(qr, cr, name='hadamard')
        qc.h(qr)
        qc.measure(qr, cr)
        qobj = assemble(transpile([self._qc, qc], backend=backend), backend=backend)
        shots = qobj.config.shots
        job = backend.run(qobj)
        result = job.result()
        counts_qx1 = result.get_counts(0)
        counts_qx2 = result.get_counts(1)
        counts_ex1 = {'00': shots / 2, '11': shots / 2}
        counts_ex2 = {'00': shots / 4, '11': shots / 4, '10': shots / 4, '01': shots / 4}
        states1 = counts_qx1.keys() | counts_ex1.keys()
        states2 = counts_qx2.keys() | counts_ex2.keys()
        # contingency table
        ctable1 = numpy.array([[counts_qx1.get(key, 0) for key in states1],
                               [counts_ex1.get(key, 0) for key in states1]])
        ctable2 = numpy.array([[counts_qx2.get(key, 0) for key in states2],
                               [counts_ex2.get(key, 0) for key in states2]])
        self.log.info('states1: %s', str(states1))
        self.log.info('states2: %s', str(states2))
        self.log.info('ctable1: %s', str(ctable1))
        self.log.info('ctable2: %s', str(ctable2))
        contingency1 = chi2_contingency(ctable1)
        contingency2 = chi2_contingency(ctable2)
        self.log.info('chi2_contingency1: %s', str(contingency1))
        self.log.info('chi2_contingency2: %s', str(contingency2))
        self.assertGreater(contingency1[1], 0.01)
        self.assertGreater(contingency2[1], 0.01)

    @slow_test_on_device
    def test_run_device(self, provider, backend):   # pylint: disable=unused-argument
        """Test running in a real device."""
        qobj = assemble(transpile(self._qc, backend=backend), backend=backend)
        shots = qobj.config.shots
        job = backend.run(qobj)

        result = job.result()
        counts_qx = result.get_counts(0)
        counts_ex = {'00': shots / 2, '11': shots / 2}
        self.assertDictAlmostEqual(counts_qx, counts_ex, shots * 0.1)

        # Test fetching the job properties, as this is a real backend and is
        # guaranteed to have them.
        self.assertIsNotNone(job.properties())

    @requires_provider
    def test_run_multiple_simulator(self, provider):
        """Test running multiple jobs in a simulator."""
        backend = provider.get_backend('ibmq_qasm_simulator')

        self.log.info('submitting to backend %s', backend.name())
        num_qubits = 16
        qr = QuantumRegister(num_qubits, 'qr')
        cr = ClassicalRegister(num_qubits, 'cr')
        qc = QuantumCircuit(qr, cr)
        for i in range(num_qubits - 1):
            qc.cx(qr[i], qr[i + 1])
        qc.measure(qr, cr)
        qobj = assemble(transpile([qc] * 10, backend=backend), backend=backend)
        num_jobs = 5
        job_array = [backend.run(qobj) for _ in range(num_jobs)]
        timeout = 30
        start_time = time.time()
        while True:
            check = sum(
                [job.status() is JobStatus.RUNNING for job in job_array])
            if check >= 2:
                self.log.info('found %d simultaneous jobs', check)
                break
            if all([job.status() is JobStatus.DONE for job in job_array]):
                # done too soon? don't generate error
                self.log.warning('all jobs completed before simultaneous jobs '
                                 'could be detected')
                break
            for job in job_array:
                self.log.info('%s %s %s %s', job.status(), job.status() is JobStatus.RUNNING,
                              check, job.job_id())
            self.log.info('-  %s', str(time.time() - start_time))
            if time.time() - start_time > timeout:
                raise TimeoutError('failed to see multiple running jobs after '
                                   '{0} s'.format(timeout))
            time.sleep(0.2)

        result_array = [job.result() for job in job_array]
        self.log.info('got back all job results')
        # Ensure all jobs have finished.
        self.assertTrue(
            all([job.status() is JobStatus.DONE for job in job_array]))
        self.assertTrue(all([result.success for result in result_array]))

        # Ensure job ids are unique.
        job_ids = [job.job_id() for job in job_array]
        self.assertEqual(sorted(job_ids), sorted(list(set(job_ids))))

    @slow_test_on_device
    def test_run_multiple_device(self, provider, backend):  # pylint: disable=unused-argument
        """Test running multiple jobs in a real device."""
        self.log.info('submitting to backend %s', backend.name())
        num_qubits = 5
        qr = QuantumRegister(num_qubits, 'qr')
        cr = ClassicalRegister(num_qubits, 'cr')
        qc = QuantumCircuit(qr, cr)
        for i in range(num_qubits - 1):
            qc.cx(qr[i], qr[i + 1])
        qc.measure(qr, cr)
        qobj = assemble(transpile(qc, backend=backend), backend=backend)
        num_jobs = 3
        job_array = [backend.run(qobj) for _ in range(num_jobs)]
        time.sleep(3)  # give time for jobs to start (better way?)
        job_status = [job.status() for job in job_array]
        num_init = sum(
            [status is JobStatus.INITIALIZING for status in job_status])
        num_queued = sum([status is JobStatus.QUEUED for status in job_status])
        num_running = sum(
            [status is JobStatus.RUNNING for status in job_status])
        num_done = sum([status is JobStatus.DONE for status in job_status])
        num_error = sum([status is JobStatus.ERROR for status in job_status])
        self.log.info('number of currently initializing jobs: %d/%d',
                      num_init, num_jobs)
        self.log.info('number of currently queued jobs: %d/%d',
                      num_queued, num_jobs)
        self.log.info('number of currently running jobs: %d/%d',
                      num_running, num_jobs)
        self.log.info('number of currently done jobs: %d/%d',
                      num_done, num_jobs)
        self.log.info('number of errored jobs: %d/%d',
                      num_error, num_jobs)
        self.assertTrue(num_jobs - num_error - num_done > 0)

        # Wait for all the results.
        result_array = [job.result(timeout=180) for job in job_array]

        # Ensure all jobs have finished.
        self.assertTrue(
            all([job.status() is JobStatus.DONE for job in job_array]))
        self.assertTrue(all([result.success for result in result_array]))

        # Ensure job ids are unique.
        job_ids = [job.job_id() for job in job_array]
        self.assertEqual(sorted(job_ids), sorted(list(set(job_ids))))

    @requires_provider
    def test_cancel(self, provider):
        """Test job cancellation."""
        # Find the most busy backend
        backend = max([b for b in provider.backends() if b.status().operational],
                      key=lambda b: b.status().pending_jobs)

        qobj = assemble(transpile(self._qc, backend=backend), backend=backend)
        job = backend.run(qobj)

        for _ in range(2):
            # Try twice in case job is not in a cancellable state
            try:
                if job.cancel():
                    status = job.status()
                    # TODO Change the warning to assert once API is fixed
                    if status is not JobStatus.CANCELLED:
                        self.log.warning("cancel() was successful for job %s but its status is %s.",
                                         job.job_id(), status)
            except JobError:
                pass

    @requires_provider
    def test_retrieve_jobs(self, provider):
        """Test retrieving jobs."""
        backend = provider.get_backend('ibmq_qasm_simulator')
        job_list = provider.backends.jobs(backend_name=backend.name(), limit=5, skip=0)
        for job in job_list:
            self.assertTrue(isinstance(job.job_id(), str))

    @requires_provider
    def test_retrieve_job(self, provider):
        """Test retrieving a single job."""
        backend = provider.get_backend('ibmq_qasm_simulator')

        qobj = assemble(transpile(self._qc, backend=backend), backend=backend)
        job = backend.run(qobj)

        retrieved_job = provider.backends.retrieve_job(job.job_id())
        self.assertEqual(job.job_id(), retrieved_job.job_id())
        self.assertEqual(job.result().get_counts(), retrieved_job.result().get_counts())
        self.assertEqual(job.qobj().to_dict(), qobj.to_dict())

    @requires_device
    @requires_provider
    def test_retrieve_job_uses_appropriate_backend(self, backend, provider):
        """Test that retrieved jobs come from their appropriate backend."""
        backend_1 = backend
        # Get a second backend.
        backend_2 = None
        for backend_2 in provider.backends():
            if backend_2.status().operational and backend_2.name() != backend_1.name():
                break
        if not backend_2:
            raise SkipTest('Skipping test that requires multiple backends')

        qobj_1 = assemble(
            transpile(self._qc, backend=backend_1), backend=backend_1)
        job_1 = backend_1.run(qobj_1)

        qobj_2 = assemble(
            transpile(self._qc, backend=backend_2), backend=backend_2)
        job_2 = backend_2.run(qobj_2)

        # test a retrieved job's backend is the same as the queried backend
        self.assertEqual(backend_1.retrieve_job(job_1.job_id()).backend().name(),
                         backend_1.name())
        self.assertEqual(backend_2.retrieve_job(job_2.job_id()).backend().name(),
                         backend_2.name())

        # test retrieve requests for jobs that exist on other backends throw errors
        with self.assertWarns(Warning) as context_manager:
            self.assertRaises(IBMQBackendError,
                              backend_1.retrieve_job, job_2.job_id())
        self.assertIn('belongs to', str(context_manager.warning))
        with self.assertWarns(Warning) as context_manager:
            self.assertRaises(IBMQBackendError,
                              backend_2.retrieve_job, job_1.job_id())
        self.assertIn('belongs to', str(context_manager.warning))

        # Cleanup
        for job in [job_1, job_2]:
            try:
                job.cancel()
            except JobError:
                pass

    @requires_provider
    def test_retrieve_job_error(self, provider):
        """Test retrieving an invalid job."""
        self.assertRaises(IBMQBackendError, provider.backends.retrieve_job, 'BAD_JOB_ID')

    @requires_provider
    def test_retrieve_jobs_status(self, provider):
        """Test retrieving jobs filtered by status."""
        backend = provider.get_backend('ibmq_qasm_simulator')
        job_list = provider.backends.jobs(backend_name=backend.name(),
                                          limit=5, skip=0, status=JobStatus.DONE)

        self.assertTrue(job_list)
        for job in job_list:
            self.assertTrue(job.status() is JobStatus.DONE)

    @requires_provider
    def test_retrieve_jobs_start_datetime(self, provider):
        """Test retrieving jobs created after a specified datetime."""
        backend = provider.get_backend('ibmq_qasm_simulator')
        past_month = datetime.now() - timedelta(days=30)
        past_month_str = past_month.strftime('%Y-%m-%dT%H:%M:%S.%fZ')

        job_list = provider.backends.jobs(backend_name=backend.name(),
                                          limit=5, skip=0, start_datetime=past_month)
        self.assertTrue(job_list)
        for i, job in enumerate(job_list):
            self.assertTrue(job.creation_date() >= past_month_str,
                            '{}) job creation_date {} is not '
                            'greater than or equal to past month: {}'
                            .format(i, job.creation_date(), past_month_str))

    @requires_qe_access
    def test_retrieve_jobs_end_datetime(self, qe_token, qe_url):
        """Test retrieving jobs created before a specified datetime."""
        ibmq_factory = IBMQFactory()
        provider = ibmq_factory.enable_account(qe_token, qe_url)
        backend = provider.get_backend('ibmq_qasm_simulator')
        past_month = datetime.now() - timedelta(days=30)
        past_month_str = past_month.strftime('%Y-%m-%dT%H:%M:%S.%fZ')

        job_list = provider.backends.jobs(backend_name=backend.name(),
                                          limit=5, skip=0, end_datetime=past_month)
        self.assertTrue(job_list)
        for i, job in enumerate(job_list):
            self.assertTrue(job.creation_date() <= past_month_str,
                            '{}) job creation_date {} is not '
                            'less than or equal to past month: {}'
                            .format(i, job.creation_date(), past_month_str))

    @requires_qe_access
    def test_retrieve_jobs_between_datetimes(self, qe_token, qe_url):
        """Test retrieving jobs created between two specified datetimes."""
        ibmq_factory = IBMQFactory()
        provider = ibmq_factory.enable_account(qe_token, qe_url)
        backend = provider.get_backend('ibmq_qasm_simulator')
        date_today = datetime.now()

        past_month = date_today - timedelta(30)
        past_month_str = past_month.strftime('%Y-%m-%dT%H:%M:%S.%fZ')
        past_two_month = date_today - timedelta(60)
        past_two_month_str = past_two_month.strftime('%Y-%m-%dT%H:%M:%S.%fZ')

        job_list = provider.backends.jobs(backend_name=backend.name(), limit=5, skip=0,
                                          start_datetime=past_two_month, end_datetime=past_month)
        self.assertTrue(job_list)
        for i, job in enumerate(job_list):
            self.assertTrue((past_two_month_str <= job.creation_date() <= past_month_str),
                            '{}) job creation date {} is not '
                            'between past two month {} and past month {}'
                            .format(i, past_two_month_str, job.creation_date(), past_month_str))

    @requires_qe_access
    def test_retrieve_jobs_between_datetimes_not_overriden(self, qe_token, qe_url):
        """Test retrieving jobs created between two specified datetimes
        and ensure `db_filter` does not override datetime arguments."""
        ibmq_factory = IBMQFactory()
        provider = ibmq_factory.enable_account(qe_token, qe_url)
        backend = provider.get_backend('ibmq_qasm_simulator')
        date_today = datetime.now()

        past_two_month = date_today - timedelta(30)
        past_two_month_str = past_two_month.strftime('%Y-%m-%dT%H:%M:%S.%fZ')
        past_three_month = date_today - timedelta(60)
        past_three_month_str = past_three_month.strftime('%Y-%m-%dT%H:%M:%S.%fZ')

        # Used for `db_filter`, should not override `start_datetime` and `end_datetime` arguments.
        past_ten_days = date_today - timedelta(10)

        job_list = provider.backends.jobs(backend_name=backend.name(), limit=5, skip=0,
                                          start_datetime=past_three_month,
                                          end_datetime=past_two_month,
                                          db_filter={'creationDate': {'gt': past_ten_days}})
        self.assertTrue(job_list)
        for i, job in enumerate(job_list):
            self.assertTrue((past_three_month_str <= job.creation_date() <= past_two_month_str),
                            '{}) job creation date {} is not '
                            'between past three month {} and past two month {}'
                            .format(i, past_three_month_str,
                                    job.creation_date(), past_two_month_str))

    @requires_provider
    def test_retrieve_jobs_db_filter(self, provider):
        """Test retrieving jobs using db_filter."""
        # TODO: consider generalizing backend name
        backend = provider.get_backend('ibmq_qasm_simulator')

        # Submit jobs with desired attributes.
        qc = QuantumCircuit(3, 3)
        qc.h(0)
        qc.measure([0, 1, 2], [0, 1, 2])
        qobj = assemble(transpile(qc, backend=backend), backend=backend)
        for _ in range(2):
            backend.run(qobj).result()

        my_filter = {'backend.name': backend.name(),
                     'summaryData.summary.qobj_config.n_qubits': 3,
                     'status': 'COMPLETED'}

        job_list = provider.backends.jobs(backend_name=backend.name(),
                                          limit=2, skip=0, db_filter=my_filter)
        self.assertTrue(job_list)

        for job in job_list:
            job.refresh()
            self.assertEqual(
                job.summary_data['summary']['qobj_config']['n_qubits'], 3,
                "Job {} does not have correct data.".format(job.job_id())
            )

    @requires_provider
    def test_retrieve_jobs_filter_date(self, provider):
        """Test retrieving jobs filtered by date."""
        backend = provider.get_backend('ibmq_qasm_simulator')
        date_today = datetime.now()
        date_today_str = date_today.strftime('%Y-%m-%dT%H:%M:%S.%fZ')

        my_filter = {'creationDate': {'lt': date_today.isoformat()}}
        job_list = provider.backends.jobs(backend_name=backend.name(),
                                          limit=5, db_filter=my_filter)

        self.assertTrue(job_list)
        self.log.info('found %s matching jobs', len(job_list))
        for i, job in enumerate(job_list):
            self.log.info('match #%d: %s', i, job.creation_date())
            self.assertTrue(job.creation_date() < date_today_str,
                            '{}) job.creation_date: {}, date_today: {}'
                            .format(i, job.creation_date(), date_today_str))

    @requires_provider
    def test_double_submit_fails(self, provider):
        """Test submitting a job twice."""
        backend = provider.get_backend('ibmq_qasm_simulator')

        qobj = assemble(transpile(self._qc, backend=backend), backend=backend)
        # backend.run() will automatically call job.submit()
        job = backend.run(qobj)
        with self.assertRaises(IBMQJobInvalidStateError):
            job.submit()

    @requires_provider
    def test_retrieve_failed_job_simulator_partial(self, provider):
        """Test retrieving partial results from a simulator backend."""
        backend = provider.get_backend('ibmq_qasm_simulator')

        qc_new = transpile(self._qc, backend)
        qobj = assemble([qc_new, qc_new], backend=backend)
        qobj.experiments[1].instructions[1].name = 'bad_instruction'

        job = backend.run(qobj)
        result = job.result(partial=True)

        self.assertIsInstance(result, Result)
        self.assertTrue(result.results[0].success)
        self.assertFalse(result.results[1].success)

    @slow_test
    @requires_provider
    def test_pulse_job(self, provider):
        """Test running a pulse job."""
        backends = provider.backends(open_pulse=True, operational=True)
        if not backends:
            raise SkipTest('Skipping pulse test since no pulse backend found.')

        backend = least_busy(backends)
        config = backend.configuration()
        defaults = backend.defaults()
        inst_map = defaults.circuit_instruction_map

        # Run 2 experiments - 1 with x pulse and 1 without
        x = inst_map.get('x', 0)
        measure = inst_map.get('measure', range(config.n_qubits)) << x.duration
        ground_sched = measure
        excited_sched = x | measure
        schedules = [ground_sched, excited_sched]

        qobj = assemble(schedules, backend, meas_level=1, shots=256)
        job = backend.run(qobj)
        _ = job.result()

    @requires_provider
    def test_retrieve_from_retired_backend(self, provider):
        """Test retrieving a job from a retired backend."""
        backend = provider.get_backend('ibmq_qasm_simulator')
        qobj = assemble(transpile(self._qc, backend=backend), backend=backend)
        job = backend.run(qobj)

        del provider._backends['ibmq_qasm_simulator']
        new_job = provider.backends.retrieve_job(job.job_id())
        self.assertTrue(isinstance(new_job.backend(), IBMQRetiredBackend))
        self.assertNotEqual(new_job.backend().name(), 'unknown')

        new_job2 = provider.backends.jobs(db_filter={'id': job.job_id()})[0]
        self.assertTrue(isinstance(new_job2.backend(), IBMQRetiredBackend))
        self.assertNotEqual(new_job2.backend().name(), 'unknown')

    @requires_provider
    def test_refresh_job_result(self, provider):
        """Test re-retrieving job result via refresh."""
        backend = provider.get_backend('ibmq_qasm_simulator')
        qobj = assemble(transpile(self._qc, backend=backend), backend=backend)
        job = backend.run(qobj)
        result = job.result()

        # Save original cached results.
        cached_result = copy.deepcopy(result)
        self.assertTrue(cached_result)

        # Modify cached results.
        result.results[0].header.name = 'modified_result'
        self.assertNotEqual(cached_result, result)
        self.assertEqual(result.results[0].header.name, 'modified_result')

        # Re-retrieve result via refresh.
        result = job.result(refresh=True)
        self.assertEqual(cached_result, result)
        self.assertNotEqual(result.results[0].header.name, 'modified_result')

    @requires_provider
    def test_wait_for_final_state(self, provider):
        """Test waiting for job to reach final state."""

        def final_state_callback(c_job_id, c_status, c_job, **kwargs):
            """Job status query callback function."""
            self.assertEqual(c_job_id, job.job_id())
            self.assertNotIn(c_status, JOB_FINAL_STATES)
            self.assertEqual(c_job.job_id(), job.job_id())
            self.assertIn('queue_info', kwargs)
            if c_status is JobStatus.QUEUED:
                self.assertIsNotNone(
                    kwargs.pop('queue_info', None),
                    "queue_info not found for job {}".format(c_job_id))
            callback_info[0] = True
            if callback_info[1]:
                self.assertAlmostEqual(time.time() - callback_info[1], wait_time, delta=0.1)
            callback_info[1] = time.time()

        # The first is whether the callback function is invoked. The second
        # is last called time. They're put in a list to be mutable.
        callback_info = [False, None]
        wait_time = 0.5
        backend = provider.get_backend('ibmq_qasm_simulator')
        qobj = assemble(transpile(self._qc, backend=backend), backend=backend)
        job = backend.run(qobj)

        try:
            job.wait_for_final_state(timeout=30, wait=wait_time, callback=final_state_callback)
            self.assertTrue(job.done())
            self.assertTrue(callback_info[0])
        finally:
            # Ensure all threads ended.
            for thread in job._executor._threads:
                thread.join(0.1)

    @requires_provider
    def test_wait_for_final_state_timeout(self, provider):
        """Test waiting for job to reach final state times out."""
        backend = provider.get_backend('ibmq_qasm_simulator')
        qobj = assemble(transpile(self._qc, backend=backend), backend=backend)
        job = backend.run(qobj)
        try:
            self.assertRaises(IBMQJobTimeoutError, job.wait_for_final_state, timeout=0.1)
        finally:
            # Ensure all threads ended.
            for thread in job._executor._threads:
                thread.join(0.1)


def _bell_circuit():
    qr = QuantumRegister(2, 'q')
    cr = ClassicalRegister(2, 'c')
    qc = QuantumCircuit(qr, cr)
    qc.h(qr[0])
    qc.cx(qr[0], qr[1])
    qc.measure(qr, cr)
    return qc<|MERGE_RESOLUTION|>--- conflicted
+++ resolved
@@ -27,13 +27,8 @@
 from qiskit.providers.ibmq import least_busy
 from qiskit.providers.ibmq.ibmqbackend import IBMQRetiredBackend
 from qiskit.providers.ibmq.exceptions import IBMQBackendError
-<<<<<<< HEAD
-from qiskit.providers.ibmq.job.ibmqjob import IBMQJob
 from qiskit.providers.ibmq.job.exceptions import (IBMQJobInvalidStateError,
                                                   JobError, IBMQJobTimeoutError)
-=======
-from qiskit.providers.ibmq.job.exceptions import IBMQJobInvalidStateError, JobError
->>>>>>> c81e63b1
 from qiskit.providers.ibmq.ibmqfactory import IBMQFactory
 from qiskit.test import slow_test
 from qiskit.compiler import assemble, transpile
