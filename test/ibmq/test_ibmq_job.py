--- conflicted
+++ resolved
@@ -104,13 +104,8 @@
         for i in range(num_qubits - 1):
             qc.cx(qr[i], qr[i + 1])
         qc.measure(qr, cr)
-<<<<<<< HEAD
         num_jobs = 3
-        job_array = [self.sim_backend.run(transpile([qc] * 20), validate_qobj=True, shots=512)
-=======
-        num_jobs = 5
-        job_array = [self.sim_backend.run(transpile([qc] * 20), shots=2048)
->>>>>>> 4f6b7f69
+        job_array = [self.sim_backend.run(transpile([qc] * 20), shots=512)
                      for _ in range(num_jobs)]
         timeout = 30
         start_time = time.time()
@@ -644,16 +639,11 @@
     def test_wait_for_final_state_timeout(self):
         """Test waiting for job to reach final state times out."""
         backend = most_busy_backend(self.provider)
-<<<<<<< HEAD
-        job = backend.run(transpile(ReferenceCircuits.bell(), backend=backend),
-                          validate_qobj=True)
-
-        # Ensure job is deleted
-        self.jobs_to_delete.append(job.job_id())
-
-=======
         job = backend.run(transpile(ReferenceCircuits.bell(), backend=backend))
->>>>>>> 4f6b7f69
+
+        # Ensure job is deleted
+        self.jobs_to_delete.append(job.job_id())
+
         try:
             self.assertRaises(IBMQJobTimeoutError, job.wait_for_final_state, timeout=0.1)
         finally:
