--- conflicted
+++ resolved
@@ -28,13 +28,9 @@
 from qiskit.providers.ibmq.apiconstants import ApiJobStatus, API_JOB_FINAL_STATES
 from qiskit.providers.ibmq.ibmqbackend import IBMQRetiredBackend
 from qiskit.providers.ibmq.exceptions import IBMQBackendError
-<<<<<<< HEAD
+from qiskit.providers.ibmq.job.utils import api_status_to_job_status
 from qiskit.providers.ibmq.job.exceptions import (IBMQJobInvalidStateError,
                                                   JobError, IBMQJobTimeoutError)
-=======
-from qiskit.providers.ibmq.job.utils import api_status_to_job_status
-from qiskit.providers.ibmq.job.exceptions import IBMQJobInvalidStateError, JobError
->>>>>>> ba7bf9e6
 from qiskit.providers.ibmq.ibmqfactory import IBMQFactory
 from qiskit.test import slow_test
 from qiskit.compiler import assemble, transpile
