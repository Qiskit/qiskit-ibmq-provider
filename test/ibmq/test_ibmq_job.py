# -*- coding: utf-8 -*-

# This code is part of Qiskit.
#
# (C) Copyright IBM 2017, 2018.
#
# This code is licensed under the Apache License, Version 2.0. You may
# obtain a copy of this license in the LICENSE.txt file in the root directory
# of this source tree or at http://www.apache.org/licenses/LICENSE-2.0.
#
# Any modifications or derivative works of this code must retain this
# copyright notice, and modified files need to carry a notice indicating
# that they have been altered from the originals.

"""IBMQJob Test."""

import time
import warnings
from concurrent import futures

import numpy
from scipy.stats import chi2_contingency

from qiskit import ClassicalRegister, QuantumCircuit, QuantumRegister
from qiskit.providers import JobError, JobStatus
from qiskit.providers.ibmq import least_busy
from qiskit.providers.ibmq.exceptions import IBMQBackendError
from qiskit.providers.ibmq.ibmqfactory import IBMQFactory
from qiskit.providers.ibmq.job.ibmqjob import IBMQJob
from qiskit.test import slow_test
from qiskit.compiler import assemble, transpile

from ..jobtestcase import JobTestCase
from ..decorators import (requires_provider, requires_qe_access,
                          run_on_staging)


class TestIBMQJob(JobTestCase):
    """Test ibmqjob module."""

    def setUp(self):
        super().setUp()
        self._qc = _bell_circuit()

    @requires_provider
    def test_run_simulator(self, provider):
        """Test running in a simulator."""
        backend = provider.get_backend('ibmq_qasm_simulator')

        qr = QuantumRegister(2, 'q')
        cr = ClassicalRegister(2, 'c')
        qc = QuantumCircuit(qr, cr, name='hadamard')
        qc.h(qr)
        qc.measure(qr, cr)
        qobj = assemble(transpile([self._qc, qc], backend=backend), backend=backend)
        shots = qobj.config.shots
        job = backend.run(qobj)
        result = job.result()
        counts_qx1 = result.get_counts(0)
        counts_qx2 = result.get_counts(1)
        counts_ex1 = {'00': shots / 2, '11': shots / 2}
        counts_ex2 = {'00': shots / 4, '11': shots / 4, '10': shots / 4, '01': shots / 4}
        states1 = counts_qx1.keys() | counts_ex1.keys()
        states2 = counts_qx2.keys() | counts_ex2.keys()
        # contingency table
        ctable1 = numpy.array([[counts_qx1.get(key, 0) for key in states1],
                               [counts_ex1.get(key, 0) for key in states1]])
        ctable2 = numpy.array([[counts_qx2.get(key, 0) for key in states2],
                               [counts_ex2.get(key, 0) for key in states2]])
        self.log.info('states1: %s', str(states1))
        self.log.info('states2: %s', str(states2))
        self.log.info('ctable1: %s', str(ctable1))
        self.log.info('ctable2: %s', str(ctable2))
        contingency1 = chi2_contingency(ctable1)
        contingency2 = chi2_contingency(ctable2)
        self.log.info('chi2_contingency1: %s', str(contingency1))
        self.log.info('chi2_contingency2: %s', str(contingency2))
        self.assertGreater(contingency1[1], 0.01)
        self.assertGreater(contingency2[1], 0.01)

    @slow_test
    @requires_provider
    def test_run_device(self, provider):
        """Test running in a real device."""
        backend = least_busy(provider.backends(simulator=False))

        qobj = assemble(transpile(self._qc, backend=backend), backend=backend)
        shots = qobj.config.shots
        job = backend.run(qobj)
        while not job.status() is JobStatus.DONE:
            time.sleep(4)

        result = job.result()
        counts_qx = result.get_counts(0)
        counts_ex = {'00': shots / 2, '11': shots / 2}
        self.assertDictAlmostEqual(counts_qx, counts_ex, shots * 0.1)

        # Test fetching the job properties, as this is a real backend and is
        # guaranteed to have them.
        _ = job.properties()

    @requires_provider
    def test_run_async_simulator(self, provider):
        """Test running in a simulator asynchronously."""
        IBMQJob._executor = futures.ThreadPoolExecutor(max_workers=2)

        backend = provider.get_backend('ibmq_qasm_simulator')

        self.log.info('submitting to backend %s', backend.name())
        num_qubits = 16
        qr = QuantumRegister(num_qubits, 'qr')
        cr = ClassicalRegister(num_qubits, 'cr')
        qc = QuantumCircuit(qr, cr)
        for i in range(num_qubits - 1):
            qc.cx(qr[i], qr[i + 1])
        qc.measure(qr, cr)
        qobj = assemble(transpile([qc] * 10, backend=backend), backend=backend)
        num_jobs = 5
        job_array = [backend.run(qobj) for _ in range(num_jobs)]
        found_async_jobs = False
        timeout = 30
        start_time = time.time()
        while not found_async_jobs:
            check = sum(
                [job.status() is JobStatus.RUNNING for job in job_array])
            if check >= 2:
                self.log.info('found %d simultaneous jobs', check)
                break
            if all([job.status() is JobStatus.DONE for job in job_array]):
                # done too soon? don't generate error
                self.log.warning('all jobs completed before simultaneous jobs '
                                 'could be detected')
                break
            for job in job_array:
                self.log.info('%s %s %s %s', job.status(), job.status() is JobStatus.RUNNING,
                              check, job.job_id())
            self.log.info('-  %s', str(time.time() - start_time))
            if time.time() - start_time > timeout:
                raise TimeoutError('failed to see multiple running jobs after '
                                   '{0} s'.format(timeout))
            time.sleep(0.2)

        result_array = [job.result() for job in job_array]
        self.log.info('got back all job results')
        # Ensure all jobs have finished.
        self.assertTrue(
            all([job.status() is JobStatus.DONE for job in job_array]))
        self.assertTrue(all([result.success for result in result_array]))

        # Ensure job ids are unique.
        job_ids = [job.job_id() for job in job_array]
        self.assertEqual(sorted(job_ids), sorted(list(set(job_ids))))

    @run_on_staging
    def test_run_async_device(self, provider):
        """Test running in a real device asynchronously."""
        backend = least_busy(provider.backends(simulator=False))

        self.log.info('submitting to backend %s', backend.name())
        num_qubits = 5
        qr = QuantumRegister(num_qubits, 'qr')
        cr = ClassicalRegister(num_qubits, 'cr')
        qc = QuantumCircuit(qr, cr)
        for i in range(num_qubits - 1):
            qc.cx(qr[i], qr[i + 1])
        qc.measure(qr, cr)
        qobj = assemble(transpile(qc, backend=backend), backend=backend)
        num_jobs = 3
        job_array = [backend.run(qobj) for _ in range(num_jobs)]
        time.sleep(3)  # give time for jobs to start (better way?)
        job_status = [job.status() for job in job_array]
        num_init = sum(
            [status is JobStatus.INITIALIZING for status in job_status])
        num_queued = sum([status is JobStatus.QUEUED for status in job_status])
        num_running = sum(
            [status is JobStatus.RUNNING for status in job_status])
        num_done = sum([status is JobStatus.DONE for status in job_status])
        num_error = sum([status is JobStatus.ERROR for status in job_status])
        self.log.info('number of currently initializing jobs: %d/%d',
                      num_init, num_jobs)
        self.log.info('number of currently queued jobs: %d/%d',
                      num_queued, num_jobs)
        self.log.info('number of currently running jobs: %d/%d',
                      num_running, num_jobs)
        self.log.info('number of currently done jobs: %d/%d',
                      num_done, num_jobs)
        self.log.info('number of errored jobs: %d/%d',
                      num_error, num_jobs)
        self.assertTrue(num_jobs - num_error - num_done > 0)

        # Wait for all the results.
        result_array = [job.result() for job in job_array]

        # Ensure all jobs have finished.
        self.assertTrue(
            all([job.status() is JobStatus.DONE for job in job_array]))
        self.assertTrue(all([result.success for result in result_array]))

        # Ensure job ids are unique.
        job_ids = [job.job_id() for job in job_array]
        self.assertEqual(sorted(job_ids), sorted(list(set(job_ids))))

    @requires_provider
    def test_cancel(self, provider):
        """Test job cancellation."""
        # Find the most busy backend
        backend = max([b for b in provider.backends() if b.status().operational],
                      key=lambda b: b.status().pending_jobs)

        qobj = assemble(transpile(self._qc, backend=backend), backend=backend)
        job = backend.run(qobj)
        self.wait_for_initialization(job, timeout=5)
        can_cancel = job.cancel()
        self.assertTrue(can_cancel)
        self.assertTrue(job.status() is JobStatus.CANCELLED)

    @requires_provider
    def test_get_jobs_from_backend(self, provider):
        """Test retrieving jobs from a backend."""
        backend = least_busy(provider.backends())

        start_time = time.time()
        job_list = provider.backends.jobs(backend_name=backend.name(),
                                          limit=5, skip=0)
        self.log.info('time to get jobs: %0.3f s', time.time() - start_time)
        self.log.info('found %s jobs on backend %s',
                      len(job_list), backend.name())
        for job in job_list:
            self.log.info('status: %s', job.status())
            self.assertTrue(isinstance(job.job_id(), str))
        self.log.info('time to get job statuses: %0.3f s',
                      time.time() - start_time)

    @requires_provider
    def test_retrieve_job(self, provider):
        """Test retrieving a single job."""
        backend = provider.get_backend('ibmq_qasm_simulator')

        qobj = assemble(transpile(self._qc, backend=backend), backend=backend)
        job = backend.run(qobj)

        rjob = provider.backends.retrieve_job(job.job_id())
        self.assertEqual(job.job_id(), rjob.job_id())
        self.assertEqual(job.result().get_counts(), rjob.result().get_counts())
        self.assertEqual(job.qobj().to_dict(), qobj.to_dict())

    @slow_test
    @requires_provider
    def test_retrieve_job_uses_appropriate_backend(self, provider):
        """Test that retrieved jobs come from their appropriate backend."""
        # TODO: remove after backend.retrieve_job() deprecation
        simulator_backend = provider.get_backend('ibmq_qasm_simulator')
        backends = provider.backends(simulator=False)
        real_backend = least_busy(backends)

        qobj_sim = assemble(
            transpile(self._qc, backend=simulator_backend), backend=simulator_backend)
        job_sim = simulator_backend.run(qobj_sim)

        qobj_real = assemble(
            transpile(self._qc, backend=real_backend), backend=real_backend)
        job_real = real_backend.run(qobj_real)

        # test a retrieved job's backend is the same as the queried backend
        self.assertEqual(simulator_backend.retrieve_job(job_sim.job_id()).backend().name(),
                         simulator_backend.name())
        self.assertEqual(real_backend.retrieve_job(job_real.job_id()).backend().name(),
                         real_backend.name())

        # test retrieve requests for jobs that exist on other backends throw errors
        with self.assertWarns(Warning) as context_manager:
            self.assertRaises(IBMQBackendError,
                              simulator_backend.retrieve_job, job_real.job_id())
        self.assertIn('belongs to', str(context_manager.warning))
        with self.assertWarns(Warning) as context_manager:
            self.assertRaises(IBMQBackendError,
                              real_backend.retrieve_job, job_sim.job_id())
        self.assertIn('belongs to', str(context_manager.warning))

    @requires_provider
    def test_retrieve_job_error(self, provider):
        """Test retrieving an invalid job."""
        self.assertRaises(IBMQBackendError, provider.backends.retrieve_job, 'BAD_JOB_ID')

    @requires_provider
    def test_get_jobs_filter_job_status(self, provider):
        """Test retrieving jobs from a backend filtered by status."""
        backends = provider.backends(simulator=False)
        backend = least_busy(backends)

        with warnings.catch_warnings():
            # Disable warnings from pre-qobj jobs.
            warnings.filterwarnings('ignore',
                                    category=DeprecationWarning,
                                    module='qiskit.providers.ibmq.ibmqbackend')
            job_list = provider.backends.jobs(backend_name=backend.name(),
                                              limit=5, skip=0, status=JobStatus.DONE)

        for job in job_list:
            self.assertTrue(job.status() is JobStatus.DONE)

    @requires_provider
    def test_get_jobs_filter_counts(self, provider):
        """Test retrieving jobs from a backend filtered by counts."""
        # TODO: consider generalizing backend name
        # TODO: this tests depends on the previous executions of the user
        backend = provider.get_backend('ibmq_qasm_simulator')

        my_filter = {'backend.name': 'ibmq_qasm_simulator',
                     'shots': 1024,
                     'qasms.result.data.counts.00': {'lt': 500}}
        self.log.info('searching for at most 5 jobs with 1024 shots, a count '
                      'for "00" of < 500, on the ibmq_qasm_simulator backend')

        with warnings.catch_warnings():
            # Disable warnings from pre-qobj jobs.
            warnings.filterwarnings('ignore',
                                    category=DeprecationWarning,
                                    module='qiskit.providers.ibmq.ibmqbackend')
            job_list = provider.backends.jobs(backend_name=backend.name(),
                                              limit=5, skip=0, db_filter=my_filter)

        for i, job in enumerate(job_list):
            self.log.info('match #%d', i)
            result = job.result()
            self.assertTrue(any(cresult.data.counts.to_dict()['0x0'] < 500
                                for cresult in result.results))

    @requires_provider
    def test_get_jobs_filter_date(self, provider):
        """Test retrieving jobs from a backend filtered by date."""
        backends = provider.backends(simulator=False)
        backend = least_busy(backends)

        my_filter = {'creationDate': {'lt': '2017-01-01T00:00:00.00'}}
        job_list = provider.backends.jobs(backend_name=backend.name(),
                                          limit=5, db_filter=my_filter)
        self.log.info('found %s matching jobs', len(job_list))
        for i, job in enumerate(job_list):
            self.log.info('match #%d: %s', i, job.creation_date())
            self.assertTrue(job.creation_date() < '2017-01-01T00:00:00.00')

    @requires_provider
    def test_double_submit_fails(self, provider):
        """Test submitting a job twice."""
        backend = provider.get_backend('ibmq_qasm_simulator')

        qobj = assemble(transpile(self._qc, backend=backend), backend=backend)
        # backend.run() will automatically call job.submit()
        job = backend.run(qobj)
        with self.assertRaises(JobError):
            job.submit()

<<<<<<< HEAD
=======
    @requires_provider
    def test_error_message_simulator(self, provider):
        """Test retrieving job error messages from a simulator backend."""
        backend = provider.get_backend('ibmq_qasm_simulator')

        qc_new = transpile(self._qc, backend)
        qobj = assemble([qc_new, qc_new], backend=backend)
        qobj.experiments[1].instructions[1].name = 'bad_instruction'

        job = backend.run(qobj)
        with self.assertRaises(JobError):
            job.result()

        message = job.error_message()
        self.assertIn('Experiment 1: ERROR', message)

    @requires_provider
    def test_retrieve_failed_job_simulator(self, provider):
        """Test retrieving job error messages from a simulator backend."""
        backend = provider.get_backend('ibmq_qasm_simulator')

        qc_new = transpile(self._qc, backend)
        qobj = assemble([qc_new, qc_new], backend=backend)
        qobj.experiments[1].instructions[1].name = 'bad_instruction'

        job = backend.run(qobj)
        with self.assertRaises(JobError):
            job.result()

        time.sleep(3)
        new_job = provider.backends.retrieve_job(job.job_id())
        message = new_job.error_message()
        self.assertIn('Experiment 1: ERROR', message)

    @run_on_staging
    def test_error_message_device(self, provider):
        """Test retrieving job error messages from a device backend."""
        backend = least_busy(provider.backends(simulator=False))

        qc_new = transpile(self._qc, backend)
        qobj = assemble([qc_new, qc_new], backend=backend)
        qobj.experiments[1].instructions[1].name = 'bad_instruction'

        job = backend.run(qobj)
        with self.assertRaises(JobError):
            job.result()

        message = job.error_message()
        self.assertTrue(message)

    @run_on_staging
    def test_retrieve_failed_job_device(self, provider):
        """Test retrieving a failed job from a device backend."""
        backend = least_busy(provider.backends(simulator=False))

        qc_new = transpile(self._qc, backend)
        qobj = assemble([qc_new, qc_new], backend=backend)
        qobj.experiments[1].instructions[1].name = 'bad_instruction'

        job = backend.run(qobj)
        with self.assertRaises(JobError):
            job.result()

        new_job = provider.backends.retrieve_job(job.job_id())
        self.assertTrue(new_job.error_message())

    @run_on_staging
    def test_running_job_properties(self, provider):
        """Test fetching properties of a running job."""
        backend = least_busy(provider.backends(simulator=False))

        qobj = assemble(transpile(self._qc, backend=backend), backend=backend)
        job = backend.run(qobj)
        _ = job.properties()

>>>>>>> ca65d4f4
    @slow_test
    @requires_qe_access
    def test_pulse_job(self, qe_token, qe_url):
        """Test running a pulse job."""

        factory = IBMQFactory()
        factory.enable_account(qe_token, qe_url)

        backend = None
        for provider in factory.providers():
            backends = provider.backends(open_pulse=True)
            if backends:
                backend = least_busy(backends)
                break

        self.assertIsNotNone(backend)
        config = backend.configuration()
        defaults = backend.defaults()
        cmd_def = defaults.build_cmd_def()

        # Run 2 experiments - 1 with x pulse and 1 without
        x = cmd_def.get('x', 0)
        measure = cmd_def.get('measure', range(config.n_qubits)) << x.duration
        ground_sched = measure
        excited_sched = x | measure
        schedules = [ground_sched, excited_sched]

        qobj = assemble(schedules, backend, meas_level=1, shots=256)
        job = backend.run(qobj)
        _ = job.result()


def _bell_circuit():
    qr = QuantumRegister(2, 'q')
    cr = ClassicalRegister(2, 'c')
    qc = QuantumCircuit(qr, cr)
    qc.h(qr[0])
    qc.cx(qr[0], qr[1])
    qc.measure(qr, cr)
    return qc<|MERGE_RESOLUTION|>--- conflicted
+++ resolved
@@ -351,8 +351,6 @@
         with self.assertRaises(JobError):
             job.submit()
 
-<<<<<<< HEAD
-=======
     @requires_provider
     def test_error_message_simulator(self, provider):
         """Test retrieving job error messages from a simulator backend."""
@@ -428,7 +426,6 @@
         job = backend.run(qobj)
         _ = job.properties()
 
->>>>>>> ca65d4f4
     @slow_test
     @requires_qe_access
     def test_pulse_job(self, qe_token, qe_url):
