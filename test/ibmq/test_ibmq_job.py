--- conflicted
+++ resolved
@@ -18,10 +18,7 @@
 import warnings
 from concurrent import futures
 from datetime import datetime, timedelta
-<<<<<<< HEAD
-from unittest import skip, SkipTest
-=======
->>>>>>> a214a471
+from unittest import SkipTest
 
 import numpy
 from scipy.stats import chi2_contingency
