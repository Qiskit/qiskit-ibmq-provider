--- conflicted
+++ resolved
@@ -28,12 +28,8 @@
                                               IBMExperimentEntryNotFound)
 
 from ...ibmqtestcase import IBMQTestCase
-<<<<<<< HEAD
 from ...decorators import requires_provider, requires_device
-=======
-from ...decorators import requires_provider
 from .utils import ExperimentEncoder, ExperimentDecoder
->>>>>>> 4e20edcd
 
 
 @skipIf(not os.environ.get('USE_STAGING_CREDENTIALS', ''), "Only runs on staging")
