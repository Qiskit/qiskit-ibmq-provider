# -*- coding: utf-8 -*-

# This code is part of Qiskit.
#
# (C) Copyright IBM 2019.
#
# This code is licensed under the Apache License, Version 2.0. You may
# obtain a copy of this license in the LICENSE.txt file in the root directory
# of this source tree or at http://www.apache.org/licenses/LICENSE-2.0.
#
# Any modifications or derivative works of this code must retain this
# copyright notice, and modified files need to carry a notice indicating
# that they have been altered from the originals.

"""Tests for the IBMQJobManager."""
import copy
from unittest import mock
import time

from qiskit import QuantumCircuit
from qiskit.providers.ibmq.managed.ibmqjobmanager import IBMQJobManager
from qiskit.providers.ibmq.managed.exceptions import (IBMQJobManagerJobNotFound,
                                                      IBMQManagedResultDataNotAvailable)
from qiskit.providers.jobstatus import JobStatus
from qiskit.providers.ibmq import least_busy
from qiskit.providers import JobError
from qiskit.providers.ibmq.ibmqbackend import IBMQBackend
from qiskit.providers.ibmq.exceptions import IBMQBackendError
from qiskit.compiler import transpile

from ..ibmqtestcase import IBMQTestCase
from ..decorators import requires_provider, run_on_staging
from ..fake_account_client import BaseFakeAccountClient


class TestIBMQJobManager(IBMQTestCase):
    """Tests for IBMQJobManager."""

    def setUp(self):
        self._qc = _bell_circuit()
        self._jm = IBMQJobManager()

    @requires_provider
    def test_split_circuits(self, provider):
        """Test having circuits split into multiple jobs."""
        backend = provider.get_backend('ibmq_qasm_simulator')
        max_circs = backend.configuration().max_experiments
        backend._api = BaseFakeAccountClient()

        circs = []
        for _ in range(max_circs+2):
            circs.append(self._qc)
        job_set = self._jm.run(circs, backend=backend)
        job_set.results()
        statuses = job_set.statuses()

        self.assertEqual(len(statuses), 2)
        self.assertTrue(all(s is JobStatus.DONE for s in statuses))
        self.assertTrue(len(job_set.jobs()), 2)

    @requires_provider
    def test_no_split_circuits(self, provider):
        """Test running all circuits in a single job."""
        backend = provider.get_backend('ibmq_qasm_simulator')
        max_circs = backend.configuration().max_experiments
        backend._api = BaseFakeAccountClient()

        circs = []
        for _ in range(int(max_circs/2)):
            circs.append(self._qc)
        job_set = self._jm.run(circs, backend=backend)
        self.assertTrue(len(job_set.jobs()), 1)

    @requires_provider
    def test_custom_split_circuits(self, provider):
        """Test having circuits split with custom slices."""
        backend = provider.get_backend('ibmq_qasm_simulator')
        backend._api = BaseFakeAccountClient()

        circs = []
        for _ in range(2):
            circs.append(self._qc)
        job_set = self._jm.run(circs, backend=backend, max_experiments_per_job=1)
        self.assertTrue(len(job_set.jobs()), 2)

    @requires_provider
    def test_job_report(self, provider):
        """Test job report."""
        backend = provider.get_backend('ibmq_qasm_simulator')
        backend._api = BaseFakeAccountClient()

        circs = []
        for _ in range(2):
            circs.append(self._qc)
        job_set = self._jm.run(circs, backend=backend, max_experiments_per_job=1)
        jobs = job_set.jobs()
        report = self._jm.report()
        for job in jobs:
            self.assertIn(job.job_id(), report)

    @requires_provider
    def test_skipped_status(self, provider):
        """Test one of jobs has no status."""
        backend = provider.get_backend('ibmq_qasm_simulator')

        circs = []
        for _ in range(2):
            circs.append(self._qc)
        job_set = self._jm.run(circs, backend=backend, max_experiments_per_job=1)
        jobs = job_set.jobs()
        jobs[1]._job_id = 'BAD_ID'
        statuses = job_set.statuses()
        self.assertIsNone(statuses[1])

    @requires_provider
    def test_job_qobjs(self, provider):
        """Test retrieving qobjs for the jobs."""
        backend = provider.get_backend('ibmq_qasm_simulator')

        circs = []
        for _ in range(2):
            circs.append(self._qc)
        job_set = self._jm.run(circs, backend=backend, max_experiments_per_job=1)
        jobs = job_set.jobs()
        job_set.results()
        for i, qobj in enumerate(job_set.qobjs()):
            rjob = provider.backends.retrieve_job(jobs[i].job_id())
            self.assertDictEqual(qobj.__dict__, rjob.qobj().__dict__)

    @run_on_staging
    def test_error_message(self, provider):
        """Test error message report."""
        backend = least_busy(provider.backends(simulator=False))

        bad_qc = copy.deepcopy(self._qc)
        circs = [transpile(self._qc, backend=backend), bad_qc]
        job_set = self._jm.run(circs, backend=backend, max_experiments_per_job=1)

        jobs = job_set.jobs()
<<<<<<< HEAD
        job_set.results()
=======
        results = job_set.results(timeout=180)
        self.assertIsNone(results[1])
>>>>>>> a9e06756

        error_report = job_set.error_messages()
        self.assertIsNotNone(error_report)
        self.assertIn(jobs[1].job_id(), error_report)

    @requires_provider
    def test_async_submit_exception(self, provider):
        """Test asynchronous job submit failed."""
        backend = provider.get_backend('ibmq_qasm_simulator')
        backend._api = BaseFakeAccountClient()

        circs = []
        for _ in range(2):
            circs.append(self._qc)
        with mock.patch.object(IBMQBackend, 'run',
                               side_effect=[IBMQBackendError("Kaboom!"), mock.DEFAULT]):
            job_set = self._jm.run(circs, backend=backend, max_experiments_per_job=1)
        self.assertIsNone(job_set.jobs()[0])
        self.assertIsNotNone(job_set.jobs()[1])

        # Make sure results() and statuses() don't fail
        job_set.results()
        job_set.statuses()

    @requires_provider
    def test_multiple_job_sets(self, provider):
        """Test submitting multiple sets of jobs."""
        backend = provider.get_backend('ibmq_qasm_simulator')
        backend._api = BaseFakeAccountClient()

        qc2 = QuantumCircuit(1, 1)
        qc2.h(0)
        qc2.measure([0], [0])

        job_set1 = self._jm.run([self._qc, self._qc], backend=backend, max_experiments_per_job=1)
        job_set2 = self._jm.run([qc2], backend=backend, max_experiments_per_job=1)

        id1 = {job.job_id() for job in job_set1.jobs()}
        id2 = {job.job_id() for job in job_set2.jobs()}
        self.assertTrue(id1.isdisjoint(id2))

    @requires_provider
    def test_retrieve_job_sets(self, provider):
        """Test retrieving a set of jobs."""
        backend = provider.get_backend('ibmq_qasm_simulator')
        backend._api = BaseFakeAccountClient()
        name = str(time.time()).replace('.', '')

        self._jm.run([self._qc], backend=backend, max_experiments_per_job=1)
        job_set = self._jm.run([self._qc, self._qc], backend=backend,
                               name=name, max_experiments_per_job=1)
        rjob_set = self._jm.job_sets(name=name)[0]
        self.assertEqual(job_set, rjob_set)


class TestResultManager(IBMQTestCase):
    """Tests for ResultManager."""

    def setUp(self):
        self._qc = _bell_circuit()
        self._jm = IBMQJobManager()

    @requires_provider
    def test_index_by_number(self, provider):
        """Test indexing results by number."""
        backend = provider.get_backend('ibmq_qasm_simulator')
        max_per_job = 5
        circs = []
        for _ in range(max_per_job*2):
            circs.append(self._qc)
        job_set = self._jm.run(circs, backend=backend, max_experiments_per_job=max_per_job)
        result_manager = job_set.results()
        jobs = job_set.jobs()

        for i in [0, max_per_job-1, max_per_job+1]:
            with self.subTest(i=i):
                job_index = int(i / max_per_job)
                exp_index = i % max_per_job
                self.assertEqual(result_manager.get_counts(i),
                                 jobs[job_index].result().get_counts(exp_index))

    @requires_provider
    def test_index_by_name(self, provider):
        """Test indexing results by name."""
        backend = provider.get_backend('ibmq_qasm_simulator')
        max_per_job = 5
        circs = []
        for i in range(max_per_job*2+1):
            new_qc = copy.deepcopy(self._qc)
            new_qc.name = "test_qc_{}".format(i)
            circs.append(new_qc)
        job_set = self._jm.run(circs, backend=backend, max_experiments_per_job=max_per_job)
        result_manager = job_set.results()
        jobs = job_set.jobs()

        for i in [1, max_per_job, len(circs)-1]:
            with self.subTest(i=i):
                job_index = int(i / max_per_job)
                exp_index = i % max_per_job
                self.assertEqual(result_manager.get_counts(circs[i].name),
                                 jobs[job_index].result().get_counts(exp_index))

    @requires_provider
    def test_index_out_of_range(self, provider):
        """Test result index out of range."""
        backend = provider.get_backend('ibmq_qasm_simulator')
        job_set = self._jm.run([self._qc], backend=backend)
        result_manager = job_set.results()
        with self.assertRaises(IBMQJobManagerJobNotFound):
            result_manager.get_counts(1)

    @requires_provider
    def test_skipped_result(self, provider):
        """Test one of jobs has no result."""
        backend = provider.get_backend('ibmq_qasm_simulator')
        max_circs = backend.configuration().max_experiments

        circs = []
        for _ in range(max_circs+2):
            circs.append(self._qc)
        job_set = self._jm.run(circs, backend=backend)
        jobs = job_set.jobs()
        cjob = jobs[1]
        cancelled = False
        for _ in range(2):
            # Try twice in case job is not in a cancellable state
            try:
                cancelled = cjob.cancel()
                if cancelled:
                    break
            except JobError:
                pass

        result_manager = job_set.results()
        if cancelled:
            with self.assertRaises(IBMQManagedResultDataNotAvailable):
                result_manager.get_counts(max_circs)
        else:
            self.log.warning("Unable to cancel job %s", cjob.job_id())


def _bell_circuit():
    qc = QuantumCircuit(2, 2)
    qc.h(0)
    qc.cx(0, 1)
    qc.measure([0, 1], [0, 1])
    return qc<|MERGE_RESOLUTION|>--- conflicted
+++ resolved
@@ -137,12 +137,7 @@
         job_set = self._jm.run(circs, backend=backend, max_experiments_per_job=1)
 
         jobs = job_set.jobs()
-<<<<<<< HEAD
-        job_set.results()
-=======
-        results = job_set.results(timeout=180)
-        self.assertIsNone(results[1])
->>>>>>> a9e06756
+        job_set.results(timeout=180)
 
         error_report = job_set.error_messages()
         self.assertIsNotNone(error_report)
