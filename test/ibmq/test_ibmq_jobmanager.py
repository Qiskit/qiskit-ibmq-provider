--- conflicted
+++ resolved
@@ -308,7 +308,40 @@
         self.assertEqual(job_set.tags(), job_tags)
 
     @requires_provider
-<<<<<<< HEAD
+    def test_job_limit(self, provider):
+        """Test reaching job limit."""
+        job_limit = 5
+        backend = provider.get_backend('ibmq_qasm_simulator')
+        backend._api = BaseFakeAccountClient(
+            job_limit=job_limit, job_class=CancelableFakeJob)
+        provider._api = backend._api
+
+        circs = []
+        for _ in range(job_limit+2):
+            circs.append(self._qc)
+        circs = transpile(circs, backend=backend)
+
+        job_set = None
+        try:
+            with self.assertLogs(managedjob.logger, 'WARNING'):
+                job_set = self._jm.run(circs, backend=backend, max_experiments_per_job=1)
+                # Wait for the first 5 jobs to be submitted.
+                wait([mjob.future for mjob in job_set.managed_jobs()[:job_limit]], timeout=5)
+                time.sleep(1)
+
+            # Make sure the next future is still running.
+            self.assertTrue(job_set.managed_jobs()[job_limit].future.running())
+
+            for mjob in job_set.managed_jobs():
+                if mjob.job is not None:
+                    mjob.cancel()
+            self.assertEqual(len(job_set.jobs()), job_limit+2)
+            self.assertTrue(all(job_set.jobs()))
+        finally:
+            if job_set:
+                job_set.cancel()
+
+    @requires_provider
     def test_job_tags_replace(self, provider):
         """Test updating job tags by replacing the job set's existing tags."""
         backend = provider.get_backend('ibmq_qasm_simulator')
@@ -374,40 +407,6 @@
                               'long id "{}".'.format(job_id, job.tags(), job_set._id_long))
                 # Assert the message of one log record output.
                 self.assertIn('used internally by the ibmq-provider.', log_records.output[i])
-=======
-    def test_job_limit(self, provider):
-        """Test reaching job limit."""
-        job_limit = 5
-        backend = provider.get_backend('ibmq_qasm_simulator')
-        backend._api = BaseFakeAccountClient(
-            job_limit=job_limit, job_class=CancelableFakeJob)
-        provider._api = backend._api
-
-        circs = []
-        for _ in range(job_limit+2):
-            circs.append(self._qc)
-        circs = transpile(circs, backend=backend)
-
-        job_set = None
-        try:
-            with self.assertLogs(managedjob.logger, 'WARNING'):
-                job_set = self._jm.run(circs, backend=backend, max_experiments_per_job=1)
-                # Wait for the first 5 jobs to be submitted.
-                wait([mjob.future for mjob in job_set.managed_jobs()[:job_limit]], timeout=5)
-                time.sleep(1)
-
-            # Make sure the next future is still running.
-            self.assertTrue(job_set.managed_jobs()[job_limit].future.running())
-
-            for mjob in job_set.managed_jobs():
-                if mjob.job is not None:
-                    mjob.cancel()
-            self.assertEqual(len(job_set.jobs()), job_limit+2)
-            self.assertTrue(all(job_set.jobs()))
-        finally:
-            if job_set:
-                job_set.cancel()
->>>>>>> e42b8268
 
 
 class TestResultManager(IBMQTestCase):
