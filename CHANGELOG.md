--- conflicted
+++ resolved
@@ -30,18 +30,14 @@
 ### Fixed
 
 - Fixed an issue where `nest_asyncio.apply()` may raise an exception
-<<<<<<< HEAD
   if there is no asyncio loop due to threading. (\#595)
 - Increased timeout value to allow large Qobj to be uploaded. (\#626)
-- Added a JSON decoder to convert lists in Qobj to complex. (\#631)  
-=======
-  if there is no asyncio loop due to threading. (\#595)  
+- Added a JSON decoder to convert lists in Qobj to complex. (\#631) 
 
 ### Removed
 
 - The `done()`, `running()`, and `cancelled()` methods were removed from 
   `IBMQJob`, since they are now a part of `BaseJob`.  
->>>>>>> 97c056ce
   
 ## [0.6.0] - 2020-03-26
 
