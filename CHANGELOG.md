# Changelog

All notable changes to this project will be documented in this file.

The format is based on [Keep a Changelog].

> **Types of changes:**
>
> - **Added**: for new features.
> - **Changed**: for changes in existing functionality.
> - **Deprecated**: for soon-to-be removed features.
> - **Removed**: for now removed features.
> - **Fixed**: for any bug fixes.
> - **Security**: in case of vulnerabilities.


## [UNRELEASED]

### Added

- Added support for autocompleting backend names. A user can now use 
  `AccountProvider.provider_backends.<tab>` to see a list of backend
  names (\#303).

### Changed

- The `IBMQBackend.run()` function now accepts an optional `job_name` parameter.
  If specified, the `job_name` is assigned to the job. This `job_name` can 
  subsequently be used as a filter in the `IBMQBackend.jobs()` function, which
  now accepts an optional `job_name` parameter. `job_name` does not need to be 
  unique among jobs. These new parameters are ignored if IBM Q Experience 
  v1 account is used (\#300).
- The signature of `IBMQBackend.jobs()` is changed. `db_filter`, which was the 
  4th parameter, is now the 5th parameter (\#300).
- The `backend.properties()` function now accepts an optional `datetime` 
  parameter. If specified, the function returns the backend properties closest 
  to, but older than, the specified datetime filter (\#277).
<<<<<<< HEAD
- `IBMQJob.submit()`, called by `IBMQBackend.run()`, now waits for the server
  to acknowledge the job reception before returning. As a result, 
  `IBMQBackend.run()` will raise a `JobError` if an error occurred while 
  submitting the job and no `IBMQJob` instance is returned (\#329).
- `IBMQJob` constructor signature has changed (\#329).
=======
- The `WebsocketClient.get_job_status()` method now accepts two optional 
  parameters: `retries` and `backoff_factor`. `retries` specifies the 
  maximum number of retries to attempt in case a websocket connection 
  is closed. `backoff_factor` is used to calculate the amount of time to 
  wait between retries (\#341).
>>>>>>> 2b2b27fe

### Removed

- Support for the legacy Quantum Experience and QConsole is fully deprecated.
  Only credentials from the new Quantum Experience can be used. (\#344)

### Deprecated

- `Backend.jobs()` and `Backend.retrieve_job()` have been deprecated in favour
  of `provider.backends().jobs()` and `provider.backends().retrieve_job()`.
  (\#354).

## [0.3.3] - 2019-09-30

### Fixed

- Fixed an issue where proxy parameters were not fully passed to the final
  sessions, leading to incomplete proxy support. (\#353)

## [0.3.2] - 2019-08-20

### Changed

- Pin version of `nest_asyncio` requirement. (\#312)

## [0.3.1] - 2019-07-23

### Changed

- The `backend.jobs()` function now has a default `limit` of 10 results, and
  in the IBM Q Experience v2 will automatically perform several API calls in
  order to retrieve the specified number of jobs, if higher. (\#263)

### Fixed

- `load_accounts` dispatches to `load_account` if v2 credentials are stored,
  allowing for backward compatibility. (\#273)

## [0.3.0] - 2019-07-15

### Fixed

- Fixed Circuits status checks according to latest API changes. (\#95)
- Fixed an authentication issue with the `backend_status` endpoint when using
  the new api. (\#101)

### Changed

- The package defaults to connecting to the IBM Q Experience v2 by default, and
  to using a single token and URL for accessing all the remote capabilities.
  - an `IBMQ.update_account()` added for helping transitioning. (\#209)
  - `qiskit.IBMQ` is no longer a `Provider`: providers for the individual
    projects can be obtained via `IBMQ.get_provider()`. (\#214)
  - the `qiskit.IBMQ` account-management methods have been revised, and act
    on a single account. (\#186)
  - the `qiskit.IBMQ` backend-management methods have been moved to the
    individual `AccountProvider` instances. (\#186, \#212).
- Updated detection of classic vs. new api based on version endpoint. (\#95)
- The `requires_qe_access` decorator, previously in terra, is now included in
  this package. (\#128)
- `IBMQJob.job_id()` now accepts an optional `timeout` parameter, for allowing
  users finer control over the waiting time. (\#238)

### Added

- Added support for pooling job status via websockets. Note this is only
  available when using the new API authentication. (\#100)
- Added support for using object storage when submitting and retrieving
  jobs. Note this is only available when using the new IBM Q Experience
  v2. (\#110)
- Added support for custom qx-client-application request header via the environment
  variable `QE_CUSTOM_CLIENT_APP_HEADER` when using the new IBM Q Experience
  v2. (\#165)
- `backend.properties()` and `backend.defaults()` now accept a `refresh` flag.
  When False, cached data will be returned. (\#224)

### Deprecated

- Support for the legacy IBM Q Experience and Qconsole is on the process of
  being deprecated. They will still be supported during the `0.3.x` versions,
  but we encourage transitioning to the new IBM Q Experience. (\#232)
  - the `IBMQ.load_accounts()` and account-management methods are replaced by
    methods that work on a single token and URL.
  - the `IBMQ.backends()` method has been moved to the provider instances:
    `provider = IBMQ.get_provider(); provider.backends()`.
  - the `IBMQ.get_backend(name)` method has been moved to the provider
    instances: `provider = IBMQ.get_provider(); provider.get_backend(name)`.

## [0.2.2] - 2019-05-07

### Fixed

- Fixed Circuits parameter validation. (\#89)


## [0.2.1] - 2019-05-06

### Fixed

- Improved compatibility with older setuptools versions. (\#85)


## [0.2.0] - 2019-05-06

### Added

- The IBMQProvider supports connecting to the new version of the IBM Q API.
  Please note support for this version is still experimental. (\#78)
- Added support for `Circuits` through the new API. (\#79)

### Fixed

- Fixed incorrect parsing of some API hub URLs. (\#77)
- Fixed noise model handling for remote simulators. (\#84)


## [0.1.1] - 2019-05-01

### Changed

- The backend configurations now return instances of specialized
  `BackendConfiguration` classes (ie. `QasmBackendConfiguration`). (\#74).

### Fixed

- Fixed signature mismatch during `job.cancel()`. (\#73)


## [0.1] - 2019-04-17

### Added

- The connector `get_job()` methods accepts two new parameters for including
  and excluding specific fields from the response. (\#6)
- Added `backend.defauls()` for retrieving the pulse defaults for a backend
  through a new endpoint. (\#33)
- Added `job.properties()` for retrieving the backend properties for a job
  through a new endpoint. (\#35)

### Changed

- The IBMQ Provider has been moved to an individual package outside the Qiskit
  Terra package.
- The exception hierarchy has been revised: the package base exception is
  `IBMQError`, and they have been grouped in `.exception` modules. (\#5)
- Ensured that retrieved jobs come from their appropriate backend. (\#23)
- Job `error_message()` function now summarizes the problems that made the job
  to fail. (\#48)
- `backend.jobs()` no longer emits a warning for pre-qobj jobs. (\#59)

### Removed

- Support for non-qobj format has been removed. (\#26, \#28)


[UNRELEASED]: https://github.com/Qiskit/qiskit-ibmq-provider/compare/0.3.3...HEAD
[0.3.3]: https://github.com/Qiskit/qiskit-ibmq-provider/compare/0.3.2...0.3.3
[0.3.2]: https://github.com/Qiskit/qiskit-ibmq-provider/compare/0.3.1...0.3.2
[0.3.1]: https://github.com/Qiskit/qiskit-ibmq-provider/compare/0.3.0...0.3.1
[0.3.0]: https://github.com/Qiskit/qiskit-ibmq-provider/compare/0.2.2...0.3.0
[0.2.2]: https://github.com/Qiskit/qiskit-ibmq-provider/compare/0.2.1...0.2.2
[0.2.1]: https://github.com/Qiskit/qiskit-ibmq-provider/compare/0.2.0...0.2.1
[0.2.0]: https://github.com/Qiskit/qiskit-ibmq-provider/compare/0.1.1...0.2.0
[0.1.1]: https://github.com/Qiskit/qiskit-ibmq-provider/compare/0.1...0.1.1
[0.1]: https://github.com/Qiskit/qiskit-ibmq-provider/compare/104d524...0.1

[Keep a Changelog]: http://keepachangelog.com/en/1.0.0/<|MERGE_RESOLUTION|>--- conflicted
+++ resolved
@@ -19,7 +19,7 @@
 ### Added
 
 - Added support for autocompleting backend names. A user can now use 
-  `AccountProvider.provider_backends.<tab>` to see a list of backend
+  `AccountProvider.backends.<tab>` to see a list of backend
   names (\#303).
 
 ### Changed
@@ -35,19 +35,14 @@
 - The `backend.properties()` function now accepts an optional `datetime` 
   parameter. If specified, the function returns the backend properties closest 
   to, but older than, the specified datetime filter (\#277).
-<<<<<<< HEAD
-- `IBMQJob.submit()`, called by `IBMQBackend.run()`, now waits for the server
-  to acknowledge the job reception before returning. As a result, 
-  `IBMQBackend.run()` will raise a `JobError` if an error occurred while 
-  submitting the job and no `IBMQJob` instance is returned (\#329).
-- `IBMQJob` constructor signature has changed (\#329).
-=======
 - The `WebsocketClient.get_job_status()` method now accepts two optional 
   parameters: `retries` and `backoff_factor`. `retries` specifies the 
   maximum number of retries to attempt in case a websocket connection 
   is closed. `backoff_factor` is used to calculate the amount of time to 
   wait between retries (\#341).
->>>>>>> 2b2b27fe
+- `IBMQJob` constructor signature has changed (\#329).
+- `IBMQJob.submit()` can no longer be called directly, and jobs are expected
+  to be submitted via `IBMQBackend.run()` (\#329).
 
 ### Removed
 
