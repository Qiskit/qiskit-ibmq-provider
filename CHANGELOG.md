--- conflicted
+++ resolved
@@ -26,15 +26,12 @@
 - You can now set the logging level and specify a log file using the environment 
   variables `QSIKIT_IBMQ_PROVIDER_LOG_LEVEL` and `QISKIT_IBMQ_PROVIDER_LOG_FILE`, 
   respectively. Note that the name of the logger is `qiskit.providers.ibmq`. (\#579)
-<<<<<<< HEAD
+- `IBMQJob` now has a new method `scheduling_mode()` that returns the scheduling
+  mode the job is in. (\#593)
 - `IBMQJob` now has three new methods: `change_name()`, `modify_tags()`, and 
   `remove_tags()`. The methods are used to change the name of a job, modify the 
   existing tags of a job, and remove specific tags associated with a job, 
   respectively. (\#590)
-=======
-- `IBMQJob` now has a new method `scheduling_mode()` that returns the scheduling
-  mode the job is in. (\#593)
->>>>>>> 0303b702
 
 ## [0.5.0] - 2020-02-26
 
