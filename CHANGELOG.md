# Changelog

All notable changes to this project will be documented in this file.

The format is based on [Keep a Changelog].

> **Types of changes:**
>
> - **Added**: for new features.
> - **Changed**: for changes in existing functionality.
> - **Deprecated**: for soon-to-be removed features.
> - **Removed**: for now removed features.
> - **Fixed**: for any bug fixes.
> - **Security**: in case of vulnerabilities.


## [UNRELEASED]

<<<<<<< HEAD
### Changed

- `IBMQBackend.jobs()` now accepts a new boolean parameter `descending`,
  which can be used to indicate whether the jobs should be returned in
  descending or ascending order. (\#533) 
- `IBMQJobManager` now looks at the job limit and waits for old jobs
  to finish before submitting new ones if the limit has been reached. (\#533)
=======
### Added

- There are three new exceptions: `VisualizationError`, `VisualizationValueError`,
  and `VisualizationTypeError`. These are now used in the visualization modules when
  an exception is raised. Also, `IBMQBackend.status()` now raises a 
  `IBMQBackendApiProtocolError` exception, instead of a general `LookupError`, 
  if there was an issue with validating the status. (\#572)
- You can now set the logging level and specify a log file using the environment 
  variables `QSIKIT_IBMQ_PROVIDER_LOG_LEVEL` and `QISKIT_IBMQ_PROVIDER_LOG_FILE`, 
  respectively. Note that the name of the logger is `qiskit.providers.ibmq`. (\#579)
- `IBMQJob` now has a new method `scheduling_mode()` that returns the scheduling
  mode the job is in. (\#593)
>>>>>>> 0303b702

## [0.5.0] - 2020-02-26

### Added

- Some of the visualization and Jupyter tools, including gate/error map and
  backend information, have been moved 
  from `qiskit-terra` to `qiskit-ibmq-provider`. In addition, you can now 
  use `%iqx_dashboard` to get a dashboard that provides both job and 
  backend information. (\#535) (\#541)

### Changed

- JSON schema validation is no longer run by default on Qobj objects passed
  to `IBMQBackend.run()`. This significantly speeds up the execution of the
  `run` method and the API server will return 400 if the Qobj is invalid. If
  you would like to still run the validation you can set the `validate_qobj`
  kwarg to `True` which will enable the JSON schema validation. (\#554)

## [0.4.6] - 2020-02-05

### Added

- `IBMQJob` now has a new method `wait_for_final_state()` that blocks
  until the job finishes. One of its parameters is a callback function 
  that it will invoke after every query to provide feedback. (\#529)
- `IBMQBackend` now has a new method `active_jobs()`. The method returns the 
  jobs submitted to a backend that are currently in an unfinished status.
  Note the unfinished jobs returned for the backend are given for a specific 
  provider (i.e. a specific backend with a specific provider). (\#521)
- `QueueInfo` (returned by `IBMQJob.queue_info()`) now has a new method: 
  `format()`. The method returns a formatted string of the queue information.
  (\#515)
- `IBMQJob` now has three new methods: `done()`, `running()`, and
  `cancelled()`. The methods are used to indicate the job status. (\#494)  
- `backend.run()` now accepts an optional `job_tags` parameter. If
  specified, the `job_tags` are assigned to the job, which can also be used
  as a filter in `backend.jobs()`. (\#511)
- `IBMQBackend` now has two new methods: `job_limit()` and 
  `remaining_job_counts()`. `job_limit()` returns the job limit for a 
  backend, which includes the current number of active jobs you have on 
  the backend and the the maximum number of active jobs you can have on 
  it. `remaining_job_counts()` returns the number of remaining jobs that 
  could be submitted to the backend before the maximum limit on active
  jobs is reached. Note the job limit for a backend is given for a specific 
  provider (i.e. a specific backend with a specific provider). (\#513)
- `IBMQJobManager` now has a new method `retrieve_job_set()` that allows
  you to retrieve a previously submitted job set using the job set ID.
  A job set ID can be retrieved using the new `job_set.job_set_id()` 
  method. (\#514)

### Changed

- The Exception hierarchy has been refined with more specialized classes. 
  You can, however, continue to catch their parent exceptions (such 
  as `IBMQAccountError`). Also, the exception class `IBMQApiUrlError` 
  has been replaced by `IBMQAccountCredentialsInvalidUrl` and 
  `IBMQAccountCredentialsInvalidToken`. (\#480)

### Deprecated

- The use of proxy urls without a protocol (e.g. `http://`) is deprecated
  due to recent Python changes. (\#538)


## [0.4.5] - 2019-12-18

### Added

- `IBMQJob` now has a new `queue_info()` method that returns queue 
  information, such as queue position, estimated start/end time, and 
  priority levels for the job. (\#467)  
- Python 3.8 is now supported in qiskit-ibmq-provider. (\#445)

## [0.4.4] - 2019-12-09

### Added

- `IBMQJob.result()` now accepts an optional `refresh` parameter. If 
  `refresh=True` is specified, the function re-queries the api for the 
  results, rather than returning those cached. (\#469)
- `POST` network request are now retried if the status code is among specific
  safe codes. In the case of the request failing during job submission, more
  information is now displayed in the `INFO` and `DEBUG` log levels. (\#475)

### Deprecated

- Python 3.5 support in qiskit-ibmq-provider is deprecated. Support will be
  removed on the upstream python community's end of life date for the version,
  which is 09/13/2020.  (\#445)
  

## [0.4.3] - 2019-11-21

### Fixed

- Fixed an issue where `IBMQJob.error_message()` may raise an exception
  if the job fails before execution. (\#458)

## [0.4.2] - 2019-11-18

### Fixed

- Fixed `IBMQBackendService.jobs()` to correctly return jobs when
  both `start_datetime` and `end_datetime` are specified. Now, when the 
  two parameters are specified, the function will return the jobs after 
  (greater than or equal to) and before (less than or equal to) the 
  two given datetimes. (\#452)

## [0.4.1] - 2019-11-14

### Fixed

- Fixed `job.creation_date()` return string format to be the same as that of 
  release 0.3. (\#447)

### Changed

- `IBMBackend.jobs()` and `IBMQBackendService.jobs()` now accept the 
  optional parameters `start_datetime` and `end_datetime`. If one is 
  specified, it is used to find jobs whose creation date is after 
  (greater than) or before (less than) the given the date/time, 
  respectively. If both are specified, they are used to find jobs 
  whose creation date is between the two dates. (\#443)

## [0.4.0] - 2019-11-12

### Added

- A new `IBMQJobManager` class that takes a list of circuits or pulse schedules
  as input, splits them into one or more jobs, and submits the jobs.
  (\#389, \#400, \#407)
- New features to `provider.backends`:
  - it contains the available backends as attributes. A user can now use
    `provider.backends.<tab>` to see a list of backend names, and make
     use of the attributes as regular `IBMQBackend` instances. (\#303)
  - the methods `provider.backends.jobs()` and
    `provider.backends.retrieve_job()` can be used for retrieving
    provider-wide jobs. (\#354)

### Changed

- `IBMQBackend.run()` now accepts an optional `job_name` parameter. If
  specified, the `job_name` is assigned to the job, which can also be used
  as a filter in `IBMQBackend.jobs()`. (\#300, \#384)
- `IBMQBackend.run()` now accepts an optional `job_share_level`
  parameter. If specified, the job could be shared with other users at the
  global, hub, group, project, or none level. (\#414)
- The signature of `IBMQBackend.jobs()` is changed. `db_filter`, which was the
  4th parameter, is now the 5th parameter. (\#300)
- The `backend.properties()` function now accepts an optional `datetime`
  parameter. If specified, the function returns the backend properties closest
  to, but older than, the specified datetime filter. (\#277)
- The `WebsocketClient.get_job_status()` method now accepts two optional
  parameters: `retries` and `backoff_factor`. (\#341)
- The `IBMQJob` class has been refactored:
  - The `IBMQJob` attributes are now automatically populated based on the
    information contained in the remote API. As a result, the `IBMQJob`
    constructor signature has changed. (\#329)
  - `IBMQJob.submit()` can no longer be called directly, and jobs are expected
    to be submitted via `IBMQBackend.run()`. (\#329)
  - `IBMQJob.error_message()` now gives more information on why a job failed.
     (\#375)
  - `IBMQJob.queue_position()` now accepts an optional `refresh` parameter that
    indicates whether it should query the API for the latest queue position.
    (\#387)
  - The `IBMQJob.result()` function now accepts an optional `partial` parameter.
    If specified, `IBMQJob.result()` will return partial results for jobs with
    experiments that failed. (\#399)
- The Exception hierarchy has been refined with more specialized classes, and
  exception chaining is used in some cases - please inspect the complete
  traceback for more informative failures. (\#395, \#396)
- Some `warnings` have been toned down to `logger.warning` messages. (\#379)

### Removed

- Support for the legacy Quantum Experience and QConsole is fully deprecated.
  Only credentials from the new Quantum Experience can be used. (\#344)
- The circuits functionality has been temporarily removed from the provider. It
  will be reintroduced in future versions. (\#429)


## [0.3.3] - 2019-09-30

### Fixed

- Fixed an issue where proxy parameters were not fully passed to the final
  sessions, leading to incomplete proxy support. (\#353)

## [0.3.2] - 2019-08-20

### Changed

- Pin version of `nest_asyncio` requirement. (\#312)

## [0.3.1] - 2019-07-23

### Changed

- The `backend.jobs()` function now has a default `limit` of 10 results, and
  in the IBM Q Experience v2 will automatically perform several API calls in
  order to retrieve the specified number of jobs, if higher. (\#263)

### Fixed

- `load_accounts` dispatches to `load_account` if v2 credentials are stored,
  allowing for backward compatibility. (\#273)

## [0.3.0] - 2019-07-15

### Fixed

- Fixed Circuits status checks according to latest API changes. (\#95)
- Fixed an authentication issue with the `backend_status` endpoint when using
  the new api. (\#101)

### Changed

- The package defaults to connecting to the IBM Q Experience v2 by default, and
  to using a single token and URL for accessing all the remote capabilities.
  - an `IBMQ.update_account()` added for helping transitioning. (\#209)
  - `qiskit.IBMQ` is no longer a `Provider`: providers for the individual
    projects can be obtained via `IBMQ.get_provider()`. (\#214)
  - the `qiskit.IBMQ` account-management methods have been revised, and act
    on a single account. (\#186)
  - the `qiskit.IBMQ` backend-management methods have been moved to the
    individual `AccountProvider` instances. (\#186, \#212).
- Updated detection of classic vs. new api based on version endpoint. (\#95)
- The `requires_qe_access` decorator, previously in terra, is now included in
  this package. (\#128)
- `IBMQJob.job_id()` now accepts an optional `timeout` parameter, for allowing
  users finer control over the waiting time. (\#238)

### Added

- Added support for pooling job status via websockets. Note this is only
  available when using the new API authentication. (\#100)
- Added support for using object storage when submitting and retrieving
  jobs. Note this is only available when using the new IBM Q Experience
  v2. (\#110)
- Added support for custom qx-client-application request header via the environment
  variable `QE_CUSTOM_CLIENT_APP_HEADER` when using the new IBM Q Experience
  v2. (\#165)
- `backend.properties()` and `backend.defaults()` now accept a `refresh` flag.
  When False, cached data will be returned. (\#224)

### Deprecated

- Support for the legacy IBM Q Experience and Qconsole is on the process of
  being deprecated. They will still be supported during the `0.3.x` versions,
  but we encourage transitioning to the new IBM Q Experience. (\#232)
  - the `IBMQ.load_accounts()` and account-management methods are replaced by
    methods that work on a single token and URL.
  - the `IBMQ.backends()` method has been moved to the provider instances:
    `provider = IBMQ.get_provider(); provider.backends()`.
  - the `IBMQ.get_backend(name)` method has been moved to the provider
    instances: `provider = IBMQ.get_provider(); provider.get_backend(name)`.

## [0.2.2] - 2019-05-07

### Fixed

- Fixed Circuits parameter validation. (\#89)


## [0.2.1] - 2019-05-06

### Fixed

- Improved compatibility with older setuptools versions. (\#85)


## [0.2.0] - 2019-05-06

### Added

- The IBMQProvider supports connecting to the new version of the IBM Q API.
  Please note support for this version is still experimental. (\#78)
- Added support for `Circuits` through the new API. (\#79)

### Fixed

- Fixed incorrect parsing of some API hub URLs. (\#77)
- Fixed noise model handling for remote simulators. (\#84)


## [0.1.1] - 2019-05-01

### Changed

- The backend configurations now return instances of specialized
  `BackendConfiguration` classes (ie. `QasmBackendConfiguration`). (\#74).

### Fixed

- Fixed signature mismatch during `job.cancel()`. (\#73)


## [0.1] - 2019-04-17

### Added

- The connector `get_job()` methods accepts two new parameters for including
  and excluding specific fields from the response. (\#6)
- Added `backend.defauls()` for retrieving the pulse defaults for a backend
  through a new endpoint. (\#33)
- Added `job.properties()` for retrieving the backend properties for a job
  through a new endpoint. (\#35)

### Changed

- The IBMQ Provider has been moved to an individual package outside the Qiskit
  Terra package.
- The exception hierarchy has been revised: the package base exception is
  `IBMQError`, and they have been grouped in `.exception` modules. (\#5)
- Ensured that retrieved jobs come from their appropriate backend. (\#23)
- Job `error_message()` function now summarizes the problems that made the job
  to fail. (\#48)
- `backend.jobs()` no longer emits a warning for pre-qobj jobs. (\#59)

### Removed

- Support for non-qobj format has been removed. (\#26, \#28)


[UNRELEASED]: https://github.com/Qiskit/qiskit-ibmq-provider/compare/0.5.0...HEAD
[0.4.6]: https://github.com/Qiskit/qiskit-ibmq-provider/compare/0.4.6...0.5.0
[0.4.6]: https://github.com/Qiskit/qiskit-ibmq-provider/compare/0.4.5...0.4.6
[0.4.5]: https://github.com/Qiskit/qiskit-ibmq-provider/compare/0.4.4...0.4.5
[0.4.4]: https://github.com/Qiskit/qiskit-ibmq-provider/compare/0.4.3...0.4.4
[0.4.3]: https://github.com/Qiskit/qiskit-ibmq-provider/compare/0.4.2...0.4.3
[0.4.2]: https://github.com/Qiskit/qiskit-ibmq-provider/compare/0.4.1...0.4.2
[0.4.1]: https://github.com/Qiskit/qiskit-ibmq-provider/compare/0.4.0...0.4.1
[0.4.0]: https://github.com/Qiskit/qiskit-ibmq-provider/compare/0.3.3...0.4.0
[0.3.3]: https://github.com/Qiskit/qiskit-ibmq-provider/compare/0.3.2...0.3.3
[0.3.2]: https://github.com/Qiskit/qiskit-ibmq-provider/compare/0.3.1...0.3.2
[0.3.1]: https://github.com/Qiskit/qiskit-ibmq-provider/compare/0.3.0...0.3.1
[0.3.0]: https://github.com/Qiskit/qiskit-ibmq-provider/compare/0.2.2...0.3.0
[0.2.2]: https://github.com/Qiskit/qiskit-ibmq-provider/compare/0.2.1...0.2.2
[0.2.1]: https://github.com/Qiskit/qiskit-ibmq-provider/compare/0.2.0...0.2.1
[0.2.0]: https://github.com/Qiskit/qiskit-ibmq-provider/compare/0.1.1...0.2.0
[0.1.1]: https://github.com/Qiskit/qiskit-ibmq-provider/compare/0.1...0.1.1
[0.1]: https://github.com/Qiskit/qiskit-ibmq-provider/compare/104d524...0.1

[Keep a Changelog]: http://keepachangelog.com/en/1.0.0/<|MERGE_RESOLUTION|>--- conflicted
+++ resolved
@@ -16,15 +16,6 @@
 
 ## [UNRELEASED]
 
-<<<<<<< HEAD
-### Changed
-
-- `IBMQBackend.jobs()` now accepts a new boolean parameter `descending`,
-  which can be used to indicate whether the jobs should be returned in
-  descending or ascending order. (\#533) 
-- `IBMQJobManager` now looks at the job limit and waits for old jobs
-  to finish before submitting new ones if the limit has been reached. (\#533)
-=======
 ### Added
 
 - There are three new exceptions: `VisualizationError`, `VisualizationValueError`,
@@ -37,7 +28,14 @@
   respectively. Note that the name of the logger is `qiskit.providers.ibmq`. (\#579)
 - `IBMQJob` now has a new method `scheduling_mode()` that returns the scheduling
   mode the job is in. (\#593)
->>>>>>> 0303b702
+
+### Changed
+
+- `IBMQBackend.jobs()` now accepts a new boolean parameter `descending`,
+  which can be used to indicate whether the jobs should be returned in
+  descending or ascending order. (\#533) 
+- `IBMQJobManager` now looks at the job limit and waits for old jobs
+  to finish before submitting new ones if the limit has been reached. (\#533)
 
 ## [0.5.0] - 2020-02-26
 
