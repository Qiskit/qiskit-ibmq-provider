# Changelog

All notable changes to this project will be documented in this file.

The format is based on [Keep a Changelog].

> **Types of changes:**
>
> - **Added**: for new features.
> - **Changed**: for changes in existing functionality.
> - **Deprecated**: for soon-to-be removed features.
> - **Removed**: for now removed features.
> - **Fixed**: for any bug fixes.
> - **Security**: in case of vulnerabilities.


## [UNRELEASED]

### Added

- `IBMQJob` now has a new method `wait_for_final_state()` that blocks
  until the job finishes. One of its parameters is a callback function 
  that it will invoke after every query to provide feedback. (\#529)
<<<<<<< HEAD
- `IBMQJob` now has a new method `wait_for_final_state()` that blocks
  until the job finishes. One of its parameters is a callback function 
  that it will invoke after every query to provide feedback. (\#529)
=======
>>>>>>> ba07c7b3
- `IBMQBackend` now has a new method `active_jobs()`. The method returns the 
  jobs submitted to a backend that are currently in an unfinished status.
  Note the unfinished jobs returned for the backend are given for a specific 
  provider (i.e. a specific backend with a specific provider). (\#521)
- `QueueInfo` (returned by `IBMQJob.queue_info()`) now has a new method: 
  `format()`. The method returns a formatted string of the queue information.
  (\#515)
- `IBMQJob` now has three new methods: `done()`, `running()`, and
  `cancelled()`. The methods are used to indicate the job status. (\#494)  
- `backend.run()` now accepts an optional `job_tags` parameter. If
  specified, the `job_tags` are assigned to the job, which can also be used
  as a filter in `backend.jobs()`. (\#511)
- `IBMQBackend` now has two new methods: `job_limit()` and 
  `remaining_job_counts()`. `job_limit()` returns the job limit for a 
  backend, which includes the current number of active jobs you have on 
  the backend and the the maximum number of active jobs you can have on 
  it. `remaining_job_counts()` returns the number of remaining jobs that 
  could be submitted to the backend before the maximum limit on active
  jobs is reached. Note the job limit for a backend is given for a specific 
  provider (i.e. a specific backend with a specific provider). (\#513)
- `IBMQJobManager` now has a new method `retrieve_job_set()` that allows
  you to retrieve a previously submitted job set using the job set ID.
  A job set ID can be retrieved using the new `job_set.job_set_id()` 
  method. (\#514)

### Changed

- The Exception hierarchy has been refined with more specialized classes. 
  You can, however, continue to catch their parent exceptions (such 
  as `IBMQAccountError`). Also, the exception class `IBMQApiUrlError` 
  has been replaced by `IBMQAccountCredentialsInvalidUrl` and 
  `IBMQAccountCredentialsInvalidToken`. (\#480)

## [0.4.5] - 2019-12-18

### Added

- `IBMQJob` now has a new `queue_info()` method that returns queue 
  information, such as queue position, estimated start/end time, and 
  priority levels for the job. (\#467)  
- Python 3.8 is now supported in qiskit-ibmq-provider. (\#445)

## [0.4.4] - 2019-12-09

### Added

- `IBMQJob.result()` now accepts an optional `refresh` parameter. If 
  `refresh=True` is specified, the function re-queries the api for the 
  results, rather than returning those cached. (\#469)
- `POST` network request are now retried if the status code is among specific
  safe codes. In the case of the request failing during job submission, more
  information is now displayed in the `INFO` and `DEBUG` log levels. (\#475)

### Deprecated

- Python 3.5 support in qiskit-ibmq-provider is deprecated. Support will be
  removed on the upstream python community's end of life date for the version,
  which is 09/13/2020.  (\#445)
  

## [0.4.3] - 2019-11-21

### Fixed

- Fixed an issue where `IBMQJob.error_message()` may raise an exception
  if the job fails before execution. (\#458)

## [0.4.2] - 2019-11-18

### Fixed

- Fixed `IBMQBackendService.jobs()` to correctly return jobs when
  both `start_datetime` and `end_datetime` are specified. Now, when the 
  two parameters are specified, the function will return the jobs after 
  (greater than or equal to) and before (less than or equal to) the 
  two given datetimes. (\#452)

## [0.4.1] - 2019-11-14

### Fixed

- Fixed `job.creation_date()` return string format to be the same as that of 
  release 0.3. (\#447)

### Changed

- `IBMBackend.jobs()` and `IBMQBackendService.jobs()` now accept the 
  optional parameters `start_datetime` and `end_datetime`. If one is 
  specified, it is used to find jobs whose creation date is after 
  (greater than) or before (less than) the given the date/time, 
  respectively. If both are specified, they are used to find jobs 
  whose creation date is between the two dates. (\#443)

## [0.4.0] - 2019-11-12

### Added

- A new `IBMQJobManager` class that takes a list of circuits or pulse schedules
  as input, splits them into one or more jobs, and submits the jobs.
  (\#389, \#400, \#407)
- New features to `provider.backends`:
  - it contains the available backends as attributes. A user can now use
    `provider.backends.<tab>` to see a list of backend names, and make
     use of the attributes as regular `IBMQBackend` instances. (\#303)
  - the methods `provider.backends.jobs()` and
    `provider.backends.retrieve_job()` can be used for retrieving
    provider-wide jobs. (\#354)

### Changed

- `IBMQBackend.run()` now accepts an optional `job_name` parameter. If
  specified, the `job_name` is assigned to the job, which can also be used
  as a filter in `IBMQBackend.jobs()`. (\#300, \#384)
- `IBMQBackend.run()` now accepts an optional `job_share_level`
  parameter. If specified, the job could be shared with other users at the
  global, hub, group, project, or none level. (\#414)
- The signature of `IBMQBackend.jobs()` is changed. `db_filter`, which was the
  4th parameter, is now the 5th parameter. (\#300)
- The `backend.properties()` function now accepts an optional `datetime`
  parameter. If specified, the function returns the backend properties closest
  to, but older than, the specified datetime filter. (\#277)
- The `WebsocketClient.get_job_status()` method now accepts two optional
  parameters: `retries` and `backoff_factor`. (\#341)
- The `IBMQJob` class has been refactored:
  - The `IBMQJob` attributes are now automatically populated based on the
    information contained in the remote API. As a result, the `IBMQJob`
    constructor signature has changed. (\#329)
  - `IBMQJob.submit()` can no longer be called directly, and jobs are expected
    to be submitted via `IBMQBackend.run()`. (\#329)
  - `IBMQJob.error_message()` now gives more information on why a job failed.
     (\#375)
  - `IBMQJob.queue_position()` now accepts an optional `refresh` parameter that
    indicates whether it should query the API for the latest queue position.
    (\#387)
  - The `IBMQJob.result()` function now accepts an optional `partial` parameter.
    If specified, `IBMQJob.result()` will return partial results for jobs with
    experiments that failed. (\#399)
- The Exception hierarchy has been refined with more specialized classes, and
  exception chaining is used in some cases - please inspect the complete
  traceback for more informative failures. (\#395, \#396)
- Some `warnings` have been toned down to `logger.warning` messages. (\#379)

### Removed

- Support for the legacy Quantum Experience and QConsole is fully deprecated.
  Only credentials from the new Quantum Experience can be used. (\#344)
- The circuits functionality has been temporarily removed from the provider. It
  will be reintroduced in future versions. (\#429)


## [0.3.3] - 2019-09-30

### Fixed

- Fixed an issue where proxy parameters were not fully passed to the final
  sessions, leading to incomplete proxy support. (\#353)

## [0.3.2] - 2019-08-20

### Changed

- Pin version of `nest_asyncio` requirement. (\#312)

## [0.3.1] - 2019-07-23

### Changed

- The `backend.jobs()` function now has a default `limit` of 10 results, and
  in the IBM Q Experience v2 will automatically perform several API calls in
  order to retrieve the specified number of jobs, if higher. (\#263)

### Fixed

- `load_accounts` dispatches to `load_account` if v2 credentials are stored,
  allowing for backward compatibility. (\#273)

## [0.3.0] - 2019-07-15

### Fixed

- Fixed Circuits status checks according to latest API changes. (\#95)
- Fixed an authentication issue with the `backend_status` endpoint when using
  the new api. (\#101)

### Changed

- The package defaults to connecting to the IBM Q Experience v2 by default, and
  to using a single token and URL for accessing all the remote capabilities.
  - an `IBMQ.update_account()` added for helping transitioning. (\#209)
  - `qiskit.IBMQ` is no longer a `Provider`: providers for the individual
    projects can be obtained via `IBMQ.get_provider()`. (\#214)
  - the `qiskit.IBMQ` account-management methods have been revised, and act
    on a single account. (\#186)
  - the `qiskit.IBMQ` backend-management methods have been moved to the
    individual `AccountProvider` instances. (\#186, \#212).
- Updated detection of classic vs. new api based on version endpoint. (\#95)
- The `requires_qe_access` decorator, previously in terra, is now included in
  this package. (\#128)
- `IBMQJob.job_id()` now accepts an optional `timeout` parameter, for allowing
  users finer control over the waiting time. (\#238)

### Added

- Added support for pooling job status via websockets. Note this is only
  available when using the new API authentication. (\#100)
- Added support for using object storage when submitting and retrieving
  jobs. Note this is only available when using the new IBM Q Experience
  v2. (\#110)
- Added support for custom qx-client-application request header via the environment
  variable `QE_CUSTOM_CLIENT_APP_HEADER` when using the new IBM Q Experience
  v2. (\#165)
- `backend.properties()` and `backend.defaults()` now accept a `refresh` flag.
  When False, cached data will be returned. (\#224)

### Deprecated

- Support for the legacy IBM Q Experience and Qconsole is on the process of
  being deprecated. They will still be supported during the `0.3.x` versions,
  but we encourage transitioning to the new IBM Q Experience. (\#232)
  - the `IBMQ.load_accounts()` and account-management methods are replaced by
    methods that work on a single token and URL.
  - the `IBMQ.backends()` method has been moved to the provider instances:
    `provider = IBMQ.get_provider(); provider.backends()`.
  - the `IBMQ.get_backend(name)` method has been moved to the provider
    instances: `provider = IBMQ.get_provider(); provider.get_backend(name)`.

## [0.2.2] - 2019-05-07

### Fixed

- Fixed Circuits parameter validation. (\#89)


## [0.2.1] - 2019-05-06

### Fixed

- Improved compatibility with older setuptools versions. (\#85)


## [0.2.0] - 2019-05-06

### Added

- The IBMQProvider supports connecting to the new version of the IBM Q API.
  Please note support for this version is still experimental. (\#78)
- Added support for `Circuits` through the new API. (\#79)

### Fixed

- Fixed incorrect parsing of some API hub URLs. (\#77)
- Fixed noise model handling for remote simulators. (\#84)


## [0.1.1] - 2019-05-01

### Changed

- The backend configurations now return instances of specialized
  `BackendConfiguration` classes (ie. `QasmBackendConfiguration`). (\#74).

### Fixed

- Fixed signature mismatch during `job.cancel()`. (\#73)


## [0.1] - 2019-04-17

### Added

- The connector `get_job()` methods accepts two new parameters for including
  and excluding specific fields from the response. (\#6)
- Added `backend.defauls()` for retrieving the pulse defaults for a backend
  through a new endpoint. (\#33)
- Added `job.properties()` for retrieving the backend properties for a job
  through a new endpoint. (\#35)

### Changed

- The IBMQ Provider has been moved to an individual package outside the Qiskit
  Terra package.
- The exception hierarchy has been revised: the package base exception is
  `IBMQError`, and they have been grouped in `.exception` modules. (\#5)
- Ensured that retrieved jobs come from their appropriate backend. (\#23)
- Job `error_message()` function now summarizes the problems that made the job
  to fail. (\#48)
- `backend.jobs()` no longer emits a warning for pre-qobj jobs. (\#59)

### Removed

- Support for non-qobj format has been removed. (\#26, \#28)


[UNRELEASED]: https://github.com/Qiskit/qiskit-ibmq-provider/compare/0.4.5...HEAD
[0.4.5]: https://github.com/Qiskit/qiskit-ibmq-provider/compare/0.4.4...0.4.5
[0.4.4]: https://github.com/Qiskit/qiskit-ibmq-provider/compare/0.4.3...0.4.4
[0.4.3]: https://github.com/Qiskit/qiskit-ibmq-provider/compare/0.4.2...0.4.3
[0.4.2]: https://github.com/Qiskit/qiskit-ibmq-provider/compare/0.4.1...0.4.2
[0.4.1]: https://github.com/Qiskit/qiskit-ibmq-provider/compare/0.4.0...0.4.1
[0.4.0]: https://github.com/Qiskit/qiskit-ibmq-provider/compare/0.3.3...0.4.0
[0.3.3]: https://github.com/Qiskit/qiskit-ibmq-provider/compare/0.3.2...0.3.3
[0.3.2]: https://github.com/Qiskit/qiskit-ibmq-provider/compare/0.3.1...0.3.2
[0.3.1]: https://github.com/Qiskit/qiskit-ibmq-provider/compare/0.3.0...0.3.1
[0.3.0]: https://github.com/Qiskit/qiskit-ibmq-provider/compare/0.2.2...0.3.0
[0.2.2]: https://github.com/Qiskit/qiskit-ibmq-provider/compare/0.2.1...0.2.2
[0.2.1]: https://github.com/Qiskit/qiskit-ibmq-provider/compare/0.2.0...0.2.1
[0.2.0]: https://github.com/Qiskit/qiskit-ibmq-provider/compare/0.1.1...0.2.0
[0.1.1]: https://github.com/Qiskit/qiskit-ibmq-provider/compare/0.1...0.1.1
[0.1]: https://github.com/Qiskit/qiskit-ibmq-provider/compare/104d524...0.1

[Keep a Changelog]: http://keepachangelog.com/en/1.0.0/<|MERGE_RESOLUTION|>--- conflicted
+++ resolved
@@ -21,12 +21,6 @@
 - `IBMQJob` now has a new method `wait_for_final_state()` that blocks
   until the job finishes. One of its parameters is a callback function 
   that it will invoke after every query to provide feedback. (\#529)
-<<<<<<< HEAD
-- `IBMQJob` now has a new method `wait_for_final_state()` that blocks
-  until the job finishes. One of its parameters is a callback function 
-  that it will invoke after every query to provide feedback. (\#529)
-=======
->>>>>>> ba07c7b3
 - `IBMQBackend` now has a new method `active_jobs()`. The method returns the 
   jobs submitted to a backend that are currently in an unfinished status.
   Note the unfinished jobs returned for the backend are given for a specific 
