--- conflicted
+++ resolved
@@ -18,15 +18,12 @@
 
 ### Added
 
-<<<<<<< HEAD
-- `IBMQJob` now has a new `queue_info()` method that returns queue 
-  information, such as queue position, estimated start/end time, and 
-  priority levels for the job. (\#467)
-=======
 - `IBMQJob.result()` now accepts an optional `refresh` parameter. If 
   `refresh=True` is specified, the function re-queries the api for the 
   results, rather than returning those cached. (\#469)
->>>>>>> af4f413c
+- `IBMQJob` now has a new `queue_info()` method that returns queue 
+  information, such as queue position, estimated start/end time, and 
+  priority levels for the job. (\#467)  
 
 ## [0.4.3] - 2019-11-21
 
