--- conflicted
+++ resolved
@@ -19,8 +19,10 @@
 ### Added
 
 - `IBMQJob` now has three new methods: `done()`, `running()`, and
-<<<<<<< HEAD
-  `cancelled()`. The methods are used to indicate the job status. (\#494)
+  `cancelled()`. The methods are used to indicate the job status. (\#494)  
+- `backend.run()` now accepts an optional `job_tags` parameter. If
+  specified, the `job_tags` are assigned to the job, which can also be used
+  as a filter in `backend.jobs()`. (\#511)
 - `IBMQBackend` now has two new methods: `job_limit()` and 
   `remaining_job_counts()`. `job_limit()` returns the job limit for a 
   backend, which includes the current number of unfinished jobs you have on 
@@ -28,27 +30,7 @@
   it. `remaining_job_counts()` returns the number of remaining jobs that 
   could be submitted to the backend before the maximum limit of unfinished
   jobs is reached. Note the job limit for a backend is given for a specific 
-  provider (i.e. a specific backend with a specific provider).
-  
-  
-  returns the job limit for a 
-  backend, such as the current number of jobs running on the backend 
-  and also the maximum number of concurrent jobs that could be submitted
-  to the backend at a time.
-  
-  
-- `IBMQBackend` now has a new `job_limit()` method that returns the 
-  job limit for a backend, such as the current number of jobs running 
-  on the backend and also the maximum number of concurrent jobs that 
-  could be submitted to the backend at a time. Note the job limit for a
-  backend is given for a specific provider (i.e. a specific backend 
-  with a specific provider). (\#513)
-=======
-  `cancelled()`. The methods are used to indicate the job status. (\#494)  
-- `backend.run()` now accepts an optional `job_tags` parameter. If
-  specified, the `job_tags` are assigned to the job, which can also be used
-  as a filter in `backend.jobs()`. (\#511)
->>>>>>> 0ce91b78
+  provider (i.e. a specific backend with a specific provider). (\#513)
 
 ### Changed
 
