# Changelog

All notable changes to this project will be documented in this file.

The format is based on [Keep a Changelog].

> **Types of changes:**
>
> - **Added**: for new features.
> - **Changed**: for changes in existing functionality.
> - **Deprecated**: for soon-to-be removed features.
> - **Removed**: for now removed features.
> - **Fixed**: for any bug fixes.
> - **Security**: in case of vulnerabilities.


## [UNRELEASED]

### Added

- `IBMQJob` and `ManagedJobSet` both have two new methods `update_name()` and 
  `update_tags()`. They are used to change the name and tags of a job or job set, 
  respectively. (\#590)

### Changed

- `IBMQFactory.save_account()` and `IBMQFactory.enable_account()` now accept
  the optional parameters `hub`, `group`, `project`, which allow specifying a 
  default provider to save to disk or use, respectively. (\#611)

<<<<<<< HEAD
=======
### Fixed

- Fixed an issue where `nest_asyncio.apply()` may raise an exception
  if there is no asyncio loop due to threading. (\#595)  
  
>>>>>>> da6c78e5
## [0.6.0] - 2020-03-26

### Added

- There are three new exceptions: `VisualizationError`, `VisualizationValueError`,
  and `VisualizationTypeError`. These are now used in the visualization modules when
  an exception is raised. Also, `IBMQBackend.status()` now raises a 
  `IBMQBackendApiProtocolError` exception, instead of a general `LookupError`, 
  if there was an issue with validating the status. (\#572)
- You can now set the logging level and specify a log file using the environment 
  variables `QSIKIT_IBMQ_PROVIDER_LOG_LEVEL` and `QISKIT_IBMQ_PROVIDER_LOG_FILE`, 
  respectively. Note that the name of the logger is `qiskit.providers.ibmq`. (\#579)
- `IBMQJob` now has a new method `scheduling_mode()` that returns the scheduling
  mode the job is in. (\#593)
- IQX-related tutorials that used to be in `qiskit-iqx-tutorials` are now in 
  `qiskit-ibmq-provider`. (\#603)

### Changed

- `IBMQBackend.jobs()` now accepts a new boolean parameter `descending`,
  which can be used to indicate whether the jobs should be returned in
  descending or ascending order. (\#533) 
- `IBMQJobManager` now looks at the job limit and waits for old jobs
  to finish before submitting new ones if the limit has been reached. (\#533)

## [0.5.0] - 2020-02-26

### Added

- Some of the visualization and Jupyter tools, including gate/error map and
  backend information, have been moved 
  from `qiskit-terra` to `qiskit-ibmq-provider`. In addition, you can now 
  use `%iqx_dashboard` to get a dashboard that provides both job and 
  backend information. (\#535) (\#541)

### Changed

- JSON schema validation is no longer run by default on Qobj objects passed
  to `IBMQBackend.run()`. This significantly speeds up the execution of the
  `run` method and the API server will return 400 if the Qobj is invalid. If
  you would like to still run the validation you can set the `validate_qobj`
  kwarg to `True` which will enable the JSON schema validation. (\#554)

## [0.4.6] - 2020-02-05

### Added

- `IBMQJob` now has a new method `wait_for_final_state()` that blocks
  until the job finishes. One of its parameters is a callback function 
  that it will invoke after every query to provide feedback. (\#529)
- `IBMQBackend` now has a new method `active_jobs()`. The method returns the 
  jobs submitted to a backend that are currently in an unfinished status.
  Note the unfinished jobs returned for the backend are given for a specific 
  provider (i.e. a specific backend with a specific provider). (\#521)
- `QueueInfo` (returned by `IBMQJob.queue_info()`) now has a new method: 
  `format()`. The method returns a formatted string of the queue information.
  (\#515)
- `IBMQJob` now has three new methods: `done()`, `running()`, and
  `cancelled()`. The methods are used to indicate the job status. (\#494)  
- `backend.run()` now accepts an optional `job_tags` parameter. If
  specified, the `job_tags` are assigned to the job, which can also be used
  as a filter in `backend.jobs()`. (\#511)
- `IBMQBackend` now has two new methods: `job_limit()` and 
  `remaining_job_counts()`. `job_limit()` returns the job limit for a 
  backend, which includes the current number of active jobs you have on 
  the backend and the the maximum number of active jobs you can have on 
  it. `remaining_job_counts()` returns the number of remaining jobs that 
  could be submitted to the backend before the maximum limit on active
  jobs is reached. Note the job limit for a backend is given for a specific 
  provider (i.e. a specific backend with a specific provider). (\#513)
- `IBMQJobManager` now has a new method `retrieve_job_set()` that allows
  you to retrieve a previously submitted job set using the job set ID.
  A job set ID can be retrieved using the new `job_set.job_set_id()` 
  method. (\#514)

### Changed

- The Exception hierarchy has been refined with more specialized classes. 
  You can, however, continue to catch their parent exceptions (such 
  as `IBMQAccountError`). Also, the exception class `IBMQApiUrlError` 
  has been replaced by `IBMQAccountCredentialsInvalidUrl` and 
  `IBMQAccountCredentialsInvalidToken`. (\#480)

### Deprecated

- The use of proxy urls without a protocol (e.g. `http://`) is deprecated
  due to recent Python changes. (\#538)


## [0.4.5] - 2019-12-18

### Added

- `IBMQJob` now has a new `queue_info()` method that returns queue 
  information, such as queue position, estimated start/end time, and 
  priority levels for the job. (\#467)  
- Python 3.8 is now supported in qiskit-ibmq-provider. (\#445)

## [0.4.4] - 2019-12-09

### Added

- `IBMQJob.result()` now accepts an optional `refresh` parameter. If 
  `refresh=True` is specified, the function re-queries the api for the 
  results, rather than returning those cached. (\#469)
- `POST` network request are now retried if the status code is among specific
  safe codes. In the case of the request failing during job submission, more
  information is now displayed in the `INFO` and `DEBUG` log levels. (\#475)

### Deprecated

- Python 3.5 support in qiskit-ibmq-provider is deprecated. Support will be
  removed on the upstream python community's end of life date for the version,
  which is 09/13/2020.  (\#445)
  

## [0.4.3] - 2019-11-21

### Fixed

- Fixed an issue where `IBMQJob.error_message()` may raise an exception
  if the job fails before execution. (\#458)

## [0.4.2] - 2019-11-18

### Fixed

- Fixed `IBMQBackendService.jobs()` to correctly return jobs when
  both `start_datetime` and `end_datetime` are specified. Now, when the 
  two parameters are specified, the function will return the jobs after 
  (greater than or equal to) and before (less than or equal to) the 
  two given datetimes. (\#452)

## [0.4.1] - 2019-11-14

### Fixed

- Fixed `job.creation_date()` return string format to be the same as that of 
  release 0.3. (\#447)

### Changed

- `IBMBackend.jobs()` and `IBMQBackendService.jobs()` now accept the 
  optional parameters `start_datetime` and `end_datetime`. If one is 
  specified, it is used to find jobs whose creation date is after 
  (greater than) or before (less than) the given the date/time, 
  respectively. If both are specified, they are used to find jobs 
  whose creation date is between the two dates. (\#443)

## [0.4.0] - 2019-11-12

### Added

- A new `IBMQJobManager` class that takes a list of circuits or pulse schedules
  as input, splits them into one or more jobs, and submits the jobs.
  (\#389, \#400, \#407)
- New features to `provider.backends`:
  - it contains the available backends as attributes. A user can now use
    `provider.backends.<tab>` to see a list of backend names, and make
     use of the attributes as regular `IBMQBackend` instances. (\#303)
  - the methods `provider.backends.jobs()` and
    `provider.backends.retrieve_job()` can be used for retrieving
    provider-wide jobs. (\#354)

### Changed

- `IBMQBackend.run()` now accepts an optional `job_name` parameter. If
  specified, the `job_name` is assigned to the job, which can also be used
  as a filter in `IBMQBackend.jobs()`. (\#300, \#384)
- `IBMQBackend.run()` now accepts an optional `job_share_level`
  parameter. If specified, the job could be shared with other users at the
  global, hub, group, project, or none level. (\#414)
- The signature of `IBMQBackend.jobs()` is changed. `db_filter`, which was the
  4th parameter, is now the 5th parameter. (\#300)
- The `backend.properties()` function now accepts an optional `datetime`
  parameter. If specified, the function returns the backend properties closest
  to, but older than, the specified datetime filter. (\#277)
- The `WebsocketClient.get_job_status()` method now accepts two optional
  parameters: `retries` and `backoff_factor`. (\#341)
- The `IBMQJob` class has been refactored:
  - The `IBMQJob` attributes are now automatically populated based on the
    information contained in the remote API. As a result, the `IBMQJob`
    constructor signature has changed. (\#329)
  - `IBMQJob.submit()` can no longer be called directly, and jobs are expected
    to be submitted via `IBMQBackend.run()`. (\#329)
  - `IBMQJob.error_message()` now gives more information on why a job failed.
     (\#375)
  - `IBMQJob.queue_position()` now accepts an optional `refresh` parameter that
    indicates whether it should query the API for the latest queue position.
    (\#387)
  - The `IBMQJob.result()` function now accepts an optional `partial` parameter.
    If specified, `IBMQJob.result()` will return partial results for jobs with
    experiments that failed. (\#399)
- The Exception hierarchy has been refined with more specialized classes, and
  exception chaining is used in some cases - please inspect the complete
  traceback for more informative failures. (\#395, \#396)
- Some `warnings` have been toned down to `logger.warning` messages. (\#379)

### Removed

- Support for the legacy Quantum Experience and QConsole is fully deprecated.
  Only credentials from the new Quantum Experience can be used. (\#344)
- The circuits functionality has been temporarily removed from the provider. It
  will be reintroduced in future versions. (\#429)


## [0.3.3] - 2019-09-30

### Fixed

- Fixed an issue where proxy parameters were not fully passed to the final
  sessions, leading to incomplete proxy support. (\#353)

## [0.3.2] - 2019-08-20

### Changed

- Pin version of `nest_asyncio` requirement. (\#312)

## [0.3.1] - 2019-07-23

### Changed

- The `backend.jobs()` function now has a default `limit` of 10 results, and
  in the IBM Q Experience v2 will automatically perform several API calls in
  order to retrieve the specified number of jobs, if higher. (\#263)

### Fixed

- `load_accounts` dispatches to `load_account` if v2 credentials are stored,
  allowing for backward compatibility. (\#273)

## [0.3.0] - 2019-07-15

### Fixed

- Fixed Circuits status checks according to latest API changes. (\#95)
- Fixed an authentication issue with the `backend_status` endpoint when using
  the new api. (\#101)

### Changed

- The package defaults to connecting to the IBM Q Experience v2 by default, and
  to using a single token and URL for accessing all the remote capabilities.
  - an `IBMQ.update_account()` added for helping transitioning. (\#209)
  - `qiskit.IBMQ` is no longer a `Provider`: providers for the individual
    projects can be obtained via `IBMQ.get_provider()`. (\#214)
  - the `qiskit.IBMQ` account-management methods have been revised, and act
    on a single account. (\#186)
  - the `qiskit.IBMQ` backend-management methods have been moved to the
    individual `AccountProvider` instances. (\#186, \#212).
- Updated detection of classic vs. new api based on version endpoint. (\#95)
- The `requires_qe_access` decorator, previously in terra, is now included in
  this package. (\#128)
- `IBMQJob.job_id()` now accepts an optional `timeout` parameter, for allowing
  users finer control over the waiting time. (\#238)

### Added

- Added support for pooling job status via websockets. Note this is only
  available when using the new API authentication. (\#100)
- Added support for using object storage when submitting and retrieving
  jobs. Note this is only available when using the new IBM Q Experience
  v2. (\#110)
- Added support for custom qx-client-application request header via the environment
  variable `QE_CUSTOM_CLIENT_APP_HEADER` when using the new IBM Q Experience
  v2. (\#165)
- `backend.properties()` and `backend.defaults()` now accept a `refresh` flag.
  When False, cached data will be returned. (\#224)

### Deprecated

- Support for the legacy IBM Q Experience and Qconsole is on the process of
  being deprecated. They will still be supported during the `0.3.x` versions,
  but we encourage transitioning to the new IBM Q Experience. (\#232)
  - the `IBMQ.load_accounts()` and account-management methods are replaced by
    methods that work on a single token and URL.
  - the `IBMQ.backends()` method has been moved to the provider instances:
    `provider = IBMQ.get_provider(); provider.backends()`.
  - the `IBMQ.get_backend(name)` method has been moved to the provider
    instances: `provider = IBMQ.get_provider(); provider.get_backend(name)`.

## [0.2.2] - 2019-05-07

### Fixed

- Fixed Circuits parameter validation. (\#89)


## [0.2.1] - 2019-05-06

### Fixed

- Improved compatibility with older setuptools versions. (\#85)


## [0.2.0] - 2019-05-06

### Added

- The IBMQProvider supports connecting to the new version of the IBM Q API.
  Please note support for this version is still experimental. (\#78)
- Added support for `Circuits` through the new API. (\#79)

### Fixed

- Fixed incorrect parsing of some API hub URLs. (\#77)
- Fixed noise model handling for remote simulators. (\#84)


## [0.1.1] - 2019-05-01

### Changed

- The backend configurations now return instances of specialized
  `BackendConfiguration` classes (ie. `QasmBackendConfiguration`). (\#74).

### Fixed

- Fixed signature mismatch during `job.cancel()`. (\#73)


## [0.1] - 2019-04-17

### Added

- The connector `get_job()` methods accepts two new parameters for including
  and excluding specific fields from the response. (\#6)
- Added `backend.defauls()` for retrieving the pulse defaults for a backend
  through a new endpoint. (\#33)
- Added `job.properties()` for retrieving the backend properties for a job
  through a new endpoint. (\#35)

### Changed

- The IBMQ Provider has been moved to an individual package outside the Qiskit
  Terra package.
- The exception hierarchy has been revised: the package base exception is
  `IBMQError`, and they have been grouped in `.exception` modules. (\#5)
- Ensured that retrieved jobs come from their appropriate backend. (\#23)
- Job `error_message()` function now summarizes the problems that made the job
  to fail. (\#48)
- `backend.jobs()` no longer emits a warning for pre-qobj jobs. (\#59)

### Removed

- Support for non-qobj format has been removed. (\#26, \#28)


[UNRELEASED]: https://github.com/Qiskit/qiskit-ibmq-provider/compare/0.6.0...HEAD
[0.6.0]: https://github.com/Qiskit/qiskit-ibmq-provider/compare/0.5.0...0.6.0
[0.5.0]: https://github.com/Qiskit/qiskit-ibmq-provider/compare/0.4.6...0.5.0
[0.4.6]: https://github.com/Qiskit/qiskit-ibmq-provider/compare/0.4.5...0.4.6
[0.4.5]: https://github.com/Qiskit/qiskit-ibmq-provider/compare/0.4.4...0.4.5
[0.4.4]: https://github.com/Qiskit/qiskit-ibmq-provider/compare/0.4.3...0.4.4
[0.4.3]: https://github.com/Qiskit/qiskit-ibmq-provider/compare/0.4.2...0.4.3
[0.4.2]: https://github.com/Qiskit/qiskit-ibmq-provider/compare/0.4.1...0.4.2
[0.4.1]: https://github.com/Qiskit/qiskit-ibmq-provider/compare/0.4.0...0.4.1
[0.4.0]: https://github.com/Qiskit/qiskit-ibmq-provider/compare/0.3.3...0.4.0
[0.3.3]: https://github.com/Qiskit/qiskit-ibmq-provider/compare/0.3.2...0.3.3
[0.3.2]: https://github.com/Qiskit/qiskit-ibmq-provider/compare/0.3.1...0.3.2
[0.3.1]: https://github.com/Qiskit/qiskit-ibmq-provider/compare/0.3.0...0.3.1
[0.3.0]: https://github.com/Qiskit/qiskit-ibmq-provider/compare/0.2.2...0.3.0
[0.2.2]: https://github.com/Qiskit/qiskit-ibmq-provider/compare/0.2.1...0.2.2
[0.2.1]: https://github.com/Qiskit/qiskit-ibmq-provider/compare/0.2.0...0.2.1
[0.2.0]: https://github.com/Qiskit/qiskit-ibmq-provider/compare/0.1.1...0.2.0
[0.1.1]: https://github.com/Qiskit/qiskit-ibmq-provider/compare/0.1...0.1.1
[0.1]: https://github.com/Qiskit/qiskit-ibmq-provider/compare/104d524...0.1

[Keep a Changelog]: http://keepachangelog.com/en/1.0.0/<|MERGE_RESOLUTION|>--- conflicted
+++ resolved
@@ -16,26 +16,23 @@
 
 ## [UNRELEASED]
 
-### Added
-
-- `IBMQJob` and `ManagedJobSet` both have two new methods `update_name()` and 
-  `update_tags()`. They are used to change the name and tags of a job or job set, 
-  respectively. (\#590)
-
 ### Changed
 
 - `IBMQFactory.save_account()` and `IBMQFactory.enable_account()` now accept
   the optional parameters `hub`, `group`, `project`, which allow specifying a 
   default provider to save to disk or use, respectively. (\#611)
 
-<<<<<<< HEAD
-=======
 ### Fixed
 
 - Fixed an issue where `nest_asyncio.apply()` may raise an exception
-  if there is no asyncio loop due to threading. (\#595)  
+  if there is no asyncio loop due to threading. (\#595)
+
+### Added
+
+- `IBMQJob` and `ManagedJobSet` both have two new methods `update_name()` and 
+  `update_tags()`. They are used to change the name and tags of a job or job set, 
+  respectively. (\#590)  
   
->>>>>>> da6c78e5
 ## [0.6.0] - 2020-03-26
 
 ### Added
