# Changelog

All notable changes to this project will be documented in this file.

The format is based on [Keep a Changelog].

> **Types of changes:**
>
> - **Added**: for new features.
> - **Changed**: for changes in existing functionality.
> - **Deprecated**: for soon-to-be removed features.
> - **Removed**: for now removed features.
> - **Fixed**: for any bug fixes.
> - **Security**: in case of vulnerabilities.


## [UNRELEASED]

<<<<<<< HEAD
### Added

- `IBMQJob` and `ManagedJobSet` both have two new methods `update_name()` and 
  `update_tags()`. They are used to change the name and tags of a job or job set, 
  respectively. (\#590)

=======
### Changed

- `IBMQFactory.save_account()` and `IBMQFactory.enable_account()` now accept
  the optional parameters `hub`, `group`, `project`, which allow specifying a 
  default provider to save to disk or use, respectively. (\#611)
  
>>>>>>> 8e89fb05
## [0.6.0] - 2020-03-26

### Added

- There are three new exceptions: `VisualizationError`, `VisualizationValueError`,
  and `VisualizationTypeError`. These are now used in the visualization modules when
  an exception is raised. Also, `IBMQBackend.status()` now raises a 
  `IBMQBackendApiProtocolError` exception, instead of a general `LookupError`, 
  if there was an issue with validating the status. (\#572)
- You can now set the logging level and specify a log file using the environment 
  variables `QSIKIT_IBMQ_PROVIDER_LOG_LEVEL` and `QISKIT_IBMQ_PROVIDER_LOG_FILE`, 
  respectively. Note that the name of the logger is `qiskit.providers.ibmq`. (\#579)
- `IBMQJob` now has a new method `scheduling_mode()` that returns the scheduling
  mode the job is in. (\#593)
- IQX-related tutorials that used to be in `qiskit-iqx-tutorials` are now in 
  `qiskit-ibmq-provider`. (\#603)

### Changed

- `IBMQBackend.jobs()` now accepts a new boolean parameter `descending`,
  which can be used to indicate whether the jobs should be returned in
  descending or ascending order. (\#533) 
- `IBMQJobManager` now looks at the job limit and waits for old jobs
  to finish before submitting new ones if the limit has been reached. (\#533)

### Fixed

- Fixed an issue where `nest_asyncio.apply()` may raise an exception
  if there is no asyncio loop due to threading. (\#595)


## [0.5.0] - 2020-02-26

### Added

- Some of the visualization and Jupyter tools, including gate/error map and
  backend information, have been moved 
  from `qiskit-terra` to `qiskit-ibmq-provider`. In addition, you can now 
  use `%iqx_dashboard` to get a dashboard that provides both job and 
  backend information. (\#535) (\#541)

### Changed

- JSON schema validation is no longer run by default on Qobj objects passed
  to `IBMQBackend.run()`. This significantly speeds up the execution of the
  `run` method and the API server will return 400 if the Qobj is invalid. If
  you would like to still run the validation you can set the `validate_qobj`
  kwarg to `True` which will enable the JSON schema validation. (\#554)

## [0.4.6] - 2020-02-05

### Added

- `IBMQJob` now has a new method `wait_for_final_state()` that blocks
  until the job finishes. One of its parameters is a callback function 
  that it will invoke after every query to provide feedback. (\#529)
- `IBMQBackend` now has a new method `active_jobs()`. The method returns the 
  jobs submitted to a backend that are currently in an unfinished status.
  Note the unfinished jobs returned for the backend are given for a specific 
  provider (i.e. a specific backend with a specific provider). (\#521)
- `QueueInfo` (returned by `IBMQJob.queue_info()`) now has a new method: 
  `format()`. The method returns a formatted string of the queue information.
  (\#515)
- `IBMQJob` now has three new methods: `done()`, `running()`, and
  `cancelled()`. The methods are used to indicate the job status. (\#494)  
- `backend.run()` now accepts an optional `job_tags` parameter. If
  specified, the `job_tags` are assigned to the job, which can also be used
  as a filter in `backend.jobs()`. (\#511)
- `IBMQBackend` now has two new methods: `job_limit()` and 
  `remaining_job_counts()`. `job_limit()` returns the job limit for a 
  backend, which includes the current number of active jobs you have on 
  the backend and the the maximum number of active jobs you can have on 
  it. `remaining_job_counts()` returns the number of remaining jobs that 
  could be submitted to the backend before the maximum limit on active
  jobs is reached. Note the job limit for a backend is given for a specific 
  provider (i.e. a specific backend with a specific provider). (\#513)
- `IBMQJobManager` now has a new method `retrieve_job_set()` that allows
  you to retrieve a previously submitted job set using the job set ID.
  A job set ID can be retrieved using the new `job_set.job_set_id()` 
  method. (\#514)

### Changed

- The Exception hierarchy has been refined with more specialized classes. 
  You can, however, continue to catch their parent exceptions (such 
  as `IBMQAccountError`). Also, the exception class `IBMQApiUrlError` 
  has been replaced by `IBMQAccountCredentialsInvalidUrl` and 
  `IBMQAccountCredentialsInvalidToken`. (\#480)

### Deprecated

- The use of proxy urls without a protocol (e.g. `http://`) is deprecated
  due to recent Python changes. (\#538)


## [0.4.5] - 2019-12-18

### Added

- `IBMQJob` now has a new `queue_info()` method that returns queue 
  information, such as queue position, estimated start/end time, and 
  priority levels for the job. (\#467)  
- Python 3.8 is now supported in qiskit-ibmq-provider. (\#445)

## [0.4.4] - 2019-12-09

### Added

- `IBMQJob.result()` now accepts an optional `refresh` parameter. If 
  `refresh=True` is specified, the function re-queries the api for the 
  results, rather than returning those cached. (\#469)
- `POST` network request are now retried if the status code is among specific
  safe codes. In the case of the request failing during job submission, more
  information is now displayed in the `INFO` and `DEBUG` log levels. (\#475)

### Deprecated

- Python 3.5 support in qiskit-ibmq-provider is deprecated. Support will be
  removed on the upstream python community's end of life date for the version,
  which is 09/13/2020.  (\#445)
  

## [0.4.3] - 2019-11-21

### Fixed

- Fixed an issue where `IBMQJob.error_message()` may raise an exception
  if the job fails before execution. (\#458)

## [0.4.2] - 2019-11-18

### Fixed

- Fixed `IBMQBackendService.jobs()` to correctly return jobs when
  both `start_datetime` and `end_datetime` are specified. Now, when the 
  two parameters are specified, the function will return the jobs after 
  (greater than or equal to) and before (less than or equal to) the 
  two given datetimes. (\#452)

## [0.4.1] - 2019-11-14

### Fixed

- Fixed `job.creation_date()` return string format to be the same as that of 
  release 0.3. (\#447)

### Changed

- `IBMBackend.jobs()` and `IBMQBackendService.jobs()` now accept the 
  optional parameters `start_datetime` and `end_datetime`. If one is 
  specified, it is used to find jobs whose creation date is after 
  (greater than) or before (less than) the given the date/time, 
  respectively. If both are specified, they are used to find jobs 
  whose creation date is between the two dates. (\#443)

## [0.4.0] - 2019-11-12

### Added

- A new `IBMQJobManager` class that takes a list of circuits or pulse schedules
  as input, splits them into one or more jobs, and submits the jobs.
  (\#389, \#400, \#407)
- New features to `provider.backends`:
  - it contains the available backends as attributes. A user can now use
    `provider.backends.<tab>` to see a list of backend names, and make
     use of the attributes as regular `IBMQBackend` instances. (\#303)
  - the methods `provider.backends.jobs()` and
    `provider.backends.retrieve_job()` can be used for retrieving
    provider-wide jobs. (\#354)

### Changed

- `IBMQBackend.run()` now accepts an optional `job_name` parameter. If
  specified, the `job_name` is assigned to the job, which can also be used
  as a filter in `IBMQBackend.jobs()`. (\#300, \#384)
- `IBMQBackend.run()` now accepts an optional `job_share_level`
  parameter. If specified, the job could be shared with other users at the
  global, hub, group, project, or none level. (\#414)
- The signature of `IBMQBackend.jobs()` is changed. `db_filter`, which was the
  4th parameter, is now the 5th parameter. (\#300)
- The `backend.properties()` function now accepts an optional `datetime`
  parameter. If specified, the function returns the backend properties closest
  to, but older than, the specified datetime filter. (\#277)
- The `WebsocketClient.get_job_status()` method now accepts two optional
  parameters: `retries` and `backoff_factor`. (\#341)
- The `IBMQJob` class has been refactored:
  - The `IBMQJob` attributes are now automatically populated based on the
    information contained in the remote API. As a result, the `IBMQJob`
    constructor signature has changed. (\#329)
  - `IBMQJob.submit()` can no longer be called directly, and jobs are expected
    to be submitted via `IBMQBackend.run()`. (\#329)
  - `IBMQJob.error_message()` now gives more information on why a job failed.
     (\#375)
  - `IBMQJob.queue_position()` now accepts an optional `refresh` parameter that
    indicates whether it should query the API for the latest queue position.
    (\#387)
  - The `IBMQJob.result()` function now accepts an optional `partial` parameter.
    If specified, `IBMQJob.result()` will return partial results for jobs with
    experiments that failed. (\#399)
- The Exception hierarchy has been refined with more specialized classes, and
  exception chaining is used in some cases - please inspect the complete
  traceback for more informative failures. (\#395, \#396)
- Some `warnings` have been toned down to `logger.warning` messages. (\#379)

### Removed

- Support for the legacy Quantum Experience and QConsole is fully deprecated.
  Only credentials from the new Quantum Experience can be used. (\#344)
- The circuits functionality has been temporarily removed from the provider. It
  will be reintroduced in future versions. (\#429)


## [0.3.3] - 2019-09-30

### Fixed

- Fixed an issue where proxy parameters were not fully passed to the final
  sessions, leading to incomplete proxy support. (\#353)

## [0.3.2] - 2019-08-20

### Changed

- Pin version of `nest_asyncio` requirement. (\#312)

## [0.3.1] - 2019-07-23

### Changed

- The `backend.jobs()` function now has a default `limit` of 10 results, and
  in the IBM Q Experience v2 will automatically perform several API calls in
  order to retrieve the specified number of jobs, if higher. (\#263)

### Fixed

- `load_accounts` dispatches to `load_account` if v2 credentials are stored,
  allowing for backward compatibility. (\#273)

## [0.3.0] - 2019-07-15

### Fixed

- Fixed Circuits status checks according to latest API changes. (\#95)
- Fixed an authentication issue with the `backend_status` endpoint when using
  the new api. (\#101)

### Changed

- The package defaults to connecting to the IBM Q Experience v2 by default, and
  to using a single token and URL for accessing all the remote capabilities.
  - an `IBMQ.update_account()` added for helping transitioning. (\#209)
  - `qiskit.IBMQ` is no longer a `Provider`: providers for the individual
    projects can be obtained via `IBMQ.get_provider()`. (\#214)
  - the `qiskit.IBMQ` account-management methods have been revised, and act
    on a single account. (\#186)
  - the `qiskit.IBMQ` backend-management methods have been moved to the
    individual `AccountProvider` instances. (\#186, \#212).
- Updated detection of classic vs. new api based on version endpoint. (\#95)
- The `requires_qe_access` decorator, previously in terra, is now included in
  this package. (\#128)
- `IBMQJob.job_id()` now accepts an optional `timeout` parameter, for allowing
  users finer control over the waiting time. (\#238)

### Added

- Added support for pooling job status via websockets. Note this is only
  available when using the new API authentication. (\#100)
- Added support for using object storage when submitting and retrieving
  jobs. Note this is only available when using the new IBM Q Experience
  v2. (\#110)
- Added support for custom qx-client-application request header via the environment
  variable `QE_CUSTOM_CLIENT_APP_HEADER` when using the new IBM Q Experience
  v2. (\#165)
- `backend.properties()` and `backend.defaults()` now accept a `refresh` flag.
  When False, cached data will be returned. (\#224)

### Deprecated

- Support for the legacy IBM Q Experience and Qconsole is on the process of
  being deprecated. They will still be supported during the `0.3.x` versions,
  but we encourage transitioning to the new IBM Q Experience. (\#232)
  - the `IBMQ.load_accounts()` and account-management methods are replaced by
    methods that work on a single token and URL.
  - the `IBMQ.backends()` method has been moved to the provider instances:
    `provider = IBMQ.get_provider(); provider.backends()`.
  - the `IBMQ.get_backend(name)` method has been moved to the provider
    instances: `provider = IBMQ.get_provider(); provider.get_backend(name)`.

## [0.2.2] - 2019-05-07

### Fixed

- Fixed Circuits parameter validation. (\#89)


## [0.2.1] - 2019-05-06

### Fixed

- Improved compatibility with older setuptools versions. (\#85)


## [0.2.0] - 2019-05-06

### Added

- The IBMQProvider supports connecting to the new version of the IBM Q API.
  Please note support for this version is still experimental. (\#78)
- Added support for `Circuits` through the new API. (\#79)

### Fixed

- Fixed incorrect parsing of some API hub URLs. (\#77)
- Fixed noise model handling for remote simulators. (\#84)


## [0.1.1] - 2019-05-01

### Changed

- The backend configurations now return instances of specialized
  `BackendConfiguration` classes (ie. `QasmBackendConfiguration`). (\#74).

### Fixed

- Fixed signature mismatch during `job.cancel()`. (\#73)


## [0.1] - 2019-04-17

### Added

- The connector `get_job()` methods accepts two new parameters for including
  and excluding specific fields from the response. (\#6)
- Added `backend.defauls()` for retrieving the pulse defaults for a backend
  through a new endpoint. (\#33)
- Added `job.properties()` for retrieving the backend properties for a job
  through a new endpoint. (\#35)

### Changed

- The IBMQ Provider has been moved to an individual package outside the Qiskit
  Terra package.
- The exception hierarchy has been revised: the package base exception is
  `IBMQError`, and they have been grouped in `.exception` modules. (\#5)
- Ensured that retrieved jobs come from their appropriate backend. (\#23)
- Job `error_message()` function now summarizes the problems that made the job
  to fail. (\#48)
- `backend.jobs()` no longer emits a warning for pre-qobj jobs. (\#59)

### Removed

- Support for non-qobj format has been removed. (\#26, \#28)


[UNRELEASED]: https://github.com/Qiskit/qiskit-ibmq-provider/compare/0.6.0...HEAD
[0.6.0]: https://github.com/Qiskit/qiskit-ibmq-provider/compare/0.5.0...0.6.0
[0.5.0]: https://github.com/Qiskit/qiskit-ibmq-provider/compare/0.4.6...0.5.0
[0.4.6]: https://github.com/Qiskit/qiskit-ibmq-provider/compare/0.4.5...0.4.6
[0.4.5]: https://github.com/Qiskit/qiskit-ibmq-provider/compare/0.4.4...0.4.5
[0.4.4]: https://github.com/Qiskit/qiskit-ibmq-provider/compare/0.4.3...0.4.4
[0.4.3]: https://github.com/Qiskit/qiskit-ibmq-provider/compare/0.4.2...0.4.3
[0.4.2]: https://github.com/Qiskit/qiskit-ibmq-provider/compare/0.4.1...0.4.2
[0.4.1]: https://github.com/Qiskit/qiskit-ibmq-provider/compare/0.4.0...0.4.1
[0.4.0]: https://github.com/Qiskit/qiskit-ibmq-provider/compare/0.3.3...0.4.0
[0.3.3]: https://github.com/Qiskit/qiskit-ibmq-provider/compare/0.3.2...0.3.3
[0.3.2]: https://github.com/Qiskit/qiskit-ibmq-provider/compare/0.3.1...0.3.2
[0.3.1]: https://github.com/Qiskit/qiskit-ibmq-provider/compare/0.3.0...0.3.1
[0.3.0]: https://github.com/Qiskit/qiskit-ibmq-provider/compare/0.2.2...0.3.0
[0.2.2]: https://github.com/Qiskit/qiskit-ibmq-provider/compare/0.2.1...0.2.2
[0.2.1]: https://github.com/Qiskit/qiskit-ibmq-provider/compare/0.2.0...0.2.1
[0.2.0]: https://github.com/Qiskit/qiskit-ibmq-provider/compare/0.1.1...0.2.0
[0.1.1]: https://github.com/Qiskit/qiskit-ibmq-provider/compare/0.1...0.1.1
[0.1]: https://github.com/Qiskit/qiskit-ibmq-provider/compare/104d524...0.1

[Keep a Changelog]: http://keepachangelog.com/en/1.0.0/<|MERGE_RESOLUTION|>--- conflicted
+++ resolved
@@ -16,21 +16,18 @@
 
 ## [UNRELEASED]
 
-<<<<<<< HEAD
 ### Added
 
 - `IBMQJob` and `ManagedJobSet` both have two new methods `update_name()` and 
   `update_tags()`. They are used to change the name and tags of a job or job set, 
   respectively. (\#590)
 
-=======
 ### Changed
 
 - `IBMQFactory.save_account()` and `IBMQFactory.enable_account()` now accept
   the optional parameters `hub`, `group`, `project`, which allow specifying a 
   default provider to save to disk or use, respectively. (\#611)
-  
->>>>>>> 8e89fb05
+
 ## [0.6.0] - 2020-03-26
 
 ### Added
