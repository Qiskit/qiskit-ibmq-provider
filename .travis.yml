# This code is part of Qiskit.
#
# (C) Copyright IBM 2017, 2018.
#
# This code is licensed under the Apache License, Version 2.0. You may
# obtain a copy of this license in the LICENSE.txt file in the root directory
# of this source tree or at http://www.apache.org/licenses/LICENSE-2.0.
#
# Any modifications or derivative works of this code must retain this
# copyright notice, and modified files need to carry a notice indicating
# that they have been altered from the originals.

notifications:
  email: false

cache: pip
sudo: false

###############################################################################
# Anchored and aliased definitions.
###############################################################################

# These are used for avoiding repeating code, and due to problems with
# overriding some keys (in particular, "os" and "language: ptyhon") when using
# the standard travis matrix with stages.
#
# This allows re-using different "sets" of configurations in the stages
# matrix, mimicking a hierarchy:
# * stage_generic
#   * stage_linux
#   * stage_osx

stage_generic: &stage_generic
  install:
    # Install step for jobs that require compilation and qa.
    - pip install cython
    - pip install -U -c constraints.txt -r requirements.txt
    - pip install -U -c constraints.txt -r requirements-dev.txt
    - pip install -c constraints.txt -e .
  script:
    # Run the tests.
    - make test

stage_linux: &stage_linux
  <<: *stage_generic
  os: linux
  language: python
  python: 3.5

stage_osx: &stage_osx
  <<: *stage_generic
  os: osx
  language: generic
  cache:
    pip: true
    directories:
      - ~/python-interpreters/
  before_install:
    # Travis does not provide support for Python 3 under osx - it needs to be
    # installed manually.
    |
    if [ ${TRAVIS_OS_NAME} = "osx" ]; then
      if [[ ! -d ~/.pyenv ]]; then
        git clone git://github.com/pyenv/pyenv.git ~/.pyenv
      fi
      export PYENV_ROOT="$HOME/.pyenv"
      export PATH="$PYENV_ROOT/bin:$PATH"
      eval "$(pyenv init -)"
      pyenv install -s $PYTHON_VERSION
      pyenv local $PYTHON_VERSION
      pip install --upgrade pip
      pip install wheel setuptools
    fi

stage_win: &stage_win
  <<: *stage_generic
  os: windows
  language: shell
  before_install:
    # Travis does not provide support for Python 3 under windows - it needs to be
    # installed manually.
    |
    export PATH="/c/Python${PYTHON_VERSION}:/c/Python${PYTHON_VERSION}/Scripts:${PATH}"
    case $PYTHON_VERSION in
      35)
        choco install python --version 3.5.4
        ;;
      36)
        choco install python --version 3.6.5
        ;;
      37)
        choco install python --version 3.7.2
        ;;
      *)
        choco install python --version 3.8.1
        ;;
    esac
    python -m pip install --upgrade pip
  script: python -m unittest -v


###############################################################################
# Stage-related definitions
###############################################################################

# Define the order of the stages.
stages:
  - lint and pure python test
  - test
  - conditional tests

# Define the job matrix explicitly, as matrix expansion causes issues when
# using it with stages and some variables/sections cannot be overridden.
jobs:
  include:
    # "lint and and pure python test" stage
    ###########################################################################
    # Linter and style check (GNU/Linux, Python 3.5)
    - stage: lint and pure python test
      <<: *stage_linux
      if: type != cron
      python: 3.7
      script: make style && make lint

    # Type checking using mypy
    - stage: lint and pure python test
      name: mypy type checking
      <<: *stage_linux
      if: type != cron
      script: make mypy

    # Run the tests against without compilation (GNU/Linux, Python 3.5)
    - stage: lint and pure python test
      <<: *stage_linux
      if: type != cron

    # "test" stage
    ###########################################################################

    # GNU/Linux, Python 3.6
    - stage: test
      <<: *stage_linux
      if: type != cron
      python: 3.6

    # GNU/Linux, Python 3.7
    - stage: test
      <<: *stage_linux
      if: type != cron
      python: 3.7

    # GNU/Linux, Python 3.8
    - stage: test
      <<: *stage_linux
      if: type != cron
      dist: xenial
      python: 3.8

    # OSX, Python 3.5.6 (via pyenv)
    - stage: test
      <<: *stage_osx
      if: type != cron
      env:
        - MPLBACKEND=ps
        - PYTHON_VERSION=3.5.6

    # OSX, Python 3.6.5 (via pyenv)
    - stage: test
      <<: *stage_osx
      if: type != cron
      env:
        - MPLBACKEND=ps
        - PYTHON_VERSION=3.6.5

    # OSX, Python 3.7.2 (via pyenv)
    - stage: test
      <<: *stage_osx
      if: type != cron
      env:
        - MPLBACKEND=ps
        - PYTHON_VERSION=3.7.2

    # OSX, Python 3.8.0 (via pyenv)
    - stage: test
      <<: *stage_osx
      if: type != cron
      env:
        - MPLBACKEND=ps
        - PYTHON_VERSION=3.8.0

    # Windows, Python 3.8
    - stage: test
      <<: *stage_win
      if: type != cron
      env:
        - PYTHON_VERSION=38

    # "conditional tests" stage
    ###########################################################################
    # slow tests using OSX, Python 3.6.5
    - stage: conditional tests
      <<: *stage_osx
      if: type = cron
      env:
        - MPLBACKEND=ps
        - PYTHON_VERSION=3.6.5
        - QISKIT_TESTS=run_slow
      script:
        # effectively increases timeout to 1h.
        - travis_wait 60 make test
    # test with terra master, using GNU/Linux, Python 3.8
    - if: type = cron
      <<: *stage_linux
      python: 3.8
      name: with terra master
      before_script: pip install -U git+https://github.com/Qiskit/qiskit-terra.git
<<<<<<< HEAD
      env:
        - QISKIT_TESTS=run_slow
=======
    # additional Windows tests
    # Windows, Python 3.7
    - if: type = cron
      <<: *stage_win
      env:
        - PYTHON_VERSION=37
    # Windows, Python 3.6
    - if: type = cron
      <<: *stage_win
      env:
        - PYTHON_VERSION=36
    # Windows, Python 3.5
    - if: type = cron
      <<: *stage_win
      env:
        - PYTHON_VERSION=35
>>>>>>> f6360519
    - if: tag IS present
      language: python
      python: "3.6"
      env:
        - TWINE_USERNAME=qiskit
      install: pip install -U twine
      script:
        - python3 setup.py sdist bdist_wheel
        - twine upload dist/qiskit*<|MERGE_RESOLUTION|>--- conflicted
+++ resolved
@@ -214,10 +214,8 @@
       python: 3.8
       name: with terra master
       before_script: pip install -U git+https://github.com/Qiskit/qiskit-terra.git
-<<<<<<< HEAD
       env:
         - QISKIT_TESTS=run_slow
-=======
     # additional Windows tests
     # Windows, Python 3.7
     - if: type = cron
@@ -234,7 +232,6 @@
       <<: *stage_win
       env:
         - PYTHON_VERSION=35
->>>>>>> f6360519
     - if: tag IS present
       language: python
       python: "3.6"
